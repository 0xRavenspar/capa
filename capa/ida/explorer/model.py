--- conflicted
+++ resolved
@@ -534,15 +534,11 @@
                 parent, display, source=doc["rules"].get(feature[feature["type"]], {}).get("source", "")
             )
 
-<<<<<<< HEAD
+        if feature["type"] == "basicblock":
+            return CapaExplorerBlockItem(parent, location)
+
         if feature["type"] in ("bytes", "api", "mnemonic", "number", "offset"):
             # display instruction preview
-=======
-        if feature["type"] == "basicblock":
-            return CapaExplorerBlockItem(parent, location)
-
-        if feature["type"] in instruction_view:
->>>>>>> 5c2cc380
             return CapaExplorerInstructionViewItem(parent, display, location)
 
         if feature["type"] in ("section",):

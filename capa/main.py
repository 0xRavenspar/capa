--- conflicted
+++ resolved
@@ -1220,12 +1220,8 @@
             log_unsupported_os_error()
             return E_INVALID_FILE_OS
 
-<<<<<<< HEAD
     if format_ != FORMAT_RESULT:
-        meta = collect_metadata(argv, args.sample, args.rules, extractor)
-=======
-    meta = collect_metadata(argv, args.sample, args.format, args.os, args.rules, extractor)
->>>>>>> 6bb14d08
+        meta = collect_metadata(argv, args.sample, args.format, args.os, args.rules, extractor)
 
         capabilities, counts = find_capabilities(rules, extractor, disable_progress=args.quiet)
         meta["analysis"].update(counts)

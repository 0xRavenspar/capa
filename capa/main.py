--- conflicted
+++ resolved
@@ -637,28 +637,10 @@
         try:
             extractor = get_extractor(args.sample, args.format)
         except UnsupportedFormatError:
-<<<<<<< HEAD
-            logger.error("-" * 80)
-            logger.error(" Input file does not appear to be a PE file.")
-            logger.error(" ")
-            logger.error(" capa currently only supports analyzing PE files (or shellcode, when using --format sc32|sc64).")
-            logger.error(" If you don't know the input file type, you can try using the `file` utility to guess it.")
-            logger.error("-" * 80)
-            return -1
-        except UnsupportedRuntimeError:
-            logger.error("-" * 80)
-            logger.error(" Unsupported runtime or Python interpreter.")
-            logger.error(" ")
-            logger.error(" capa supports running under Python 2.7 using Vivisect for binary analysis.")
-            logger.error(" It can also run within IDA Pro, using either Python 2.7 or 3.5+.")
-            logger.error(" ")
-            logger.error(" If you're seeing this message on the command line, please ensure you're running Python 2.7.")
-            logger.error("-" * 80)
-=======
             logger.error('-' * 80)
             logger.error(' Input file does not appear to be a PE file.')
             logger.error(' ')
-            logger.error(' Today, capa currently only supports analyzing PE files (or shellcode, when using --format sc32|sc64).')
+            logger.error(' capa currently only supports analyzing PE files (or shellcode, when using --format sc32|sc64).')
             logger.error(' If you don\'t know the input file type, you can try using the `file` utility to guess it.')
             logger.error('-' * 80)
             return -1
@@ -666,12 +648,11 @@
             logger.error('-' * 80)
             logger.error(' Unsupported runtime or Python interpreter.')
             logger.error(' ')
-            logger.error(' Today, capa supports running under Python 2.7 using Vivisect for binary analysis.')
+            logger.error(' capa supports running under Python 2.7 using Vivisect for binary analysis.')
             logger.error(' It can also run within IDA Pro, using either Python 2.7 or 3.5+.')
             logger.error(' ')
             logger.error(' If you\'re seeing this message on the command line, please ensure you\'re running Python 2.7.')
             logger.error('-' * 80)
->>>>>>> fb6d8354
             return -1
 
     capabilities = find_capabilities(rules, extractor)
@@ -698,19 +679,12 @@
         logger.warning(' ')
         logger.warning(' .NET is a cross-platform framework for running managed applications.')
         logger.warning(
-<<<<<<< HEAD
-            " capa cannot handle non-native files. This means that the results may be misleading or incomplete.")
-        logger.warning(" You may have to analyze the file manually, using a tool like the .NET decompiler dnSpy.")
-        logger.warning(" ")
-        logger.warning(" Use -v or -vv if you really want to see the capabilities identified by capa.")
-        logger.warning("-" * 80)
-=======
-            ' Today, capa cannot handle non-native files. This means that the results may be misleading or incomplete.')
+            ' capa cannot handle non-native files. This means that the results may be misleading or incomplete.')
         logger.warning(' You may have to analyze the file manually, using a tool like the .NET decompiler dnSpy.')
         logger.warning(' ')
         logger.warning(' Use -v or -vv if you really want to see the capabilities identified by capa.')
         logger.warning('-' * 80)
->>>>>>> fb6d8354
+
         # capa won't detect much in .NET samples.
         # it might match some file-level things.
         # for consistency, bail on things that we don't support.
@@ -725,19 +699,11 @@
         logger.warning(' ')
         logger.warning(' AutoIt is a freeware BASIC-like scripting language designed for automating the Windows GUI.')
         logger.warning(
-<<<<<<< HEAD
-            " capa cannot handle AutoIt scripts. This means that the results will be misleading or incomplete.")
-        logger.warning(" You may have to analyze the file manually, using a tool like the AutoIt decompiler MyAut2Exe.")
-        logger.warning(" ")
-        logger.warning(" Use -v or -vv if you really want to see the capabilities identified by capa.")
-        logger.warning("-" * 80)
-=======
-            ' Today, capa cannot handle AutoIt scripts. This means that the results will be misleading or incomplete.')
+            ' capa cannot handle AutoIt scripts. This means that the results will be misleading or incomplete.')
         logger.warning(' You may have to analyze the file manually, using a tool like the AutoIt decompiler MyAut2Exe.')
         logger.warning(' ')
         logger.warning(' Use -v or -vv if you really want to see the capabilities identified by capa.')
         logger.warning('-' * 80)
->>>>>>> fb6d8354
         # capa will detect dozens of capabilities for AutoIt samples,
         # but these are due to the AutoIt runtime, not the payload script.
         # so, don't confuse the user with FP matches - bail instead

"""
capa freeze file format: `| capa0000 | + zlib(utf-8(json(...)))`

Copyright (C) 2020 Mandiant, Inc. All Rights Reserved.
Licensed under the Apache License, Version 2.0 (the "License");
 you may not use this file except in compliance with the License.
You may obtain a copy of the License at: [package root]/LICENSE.txt
Unless required by applicable law or agreed to in writing, software distributed under the License
 is distributed on an "AS IS" BASIS, WITHOUT WARRANTIES OR CONDITIONS OF ANY KIND, either express or implied.
See the License for the specific language governing permissions and limitations under the License.
"""
import zlib
import logging
from enum import Enum
<<<<<<< HEAD
from typing import List, Tuple, Union
=======
from typing import Any, List, Tuple, Union, TypeAlias
>>>>>>> 64a16314

from pydantic import Field, BaseModel

import capa.helpers
import capa.version
import capa.features.file
import capa.features.insn
import capa.features.common
import capa.features.address
import capa.features.basicblock
import capa.features.extractors.null as null
from capa.helpers import assert_never
from capa.features.freeze.features import Feature, feature_from_capa
from capa.features.extractors.base_extractor import FeatureExtractor, StaticFeatureExtractor, DynamicFeatureExtractor

logger = logging.getLogger(__name__)


class HashableModel(BaseModel):
    class Config:
        frozen = True


class AddressType(str, Enum):
    ABSOLUTE = "absolute"
    RELATIVE = "relative"
    FILE = "file"
    DN_TOKEN = "dn token"
    DN_TOKEN_OFFSET = "dn token offset"
    PROCESS = "process"
    THREAD = "thread"
    DYNAMIC = "dynamic"
    NO_ADDRESS = "no address"


class Address(HashableModel):
    type: AddressType
    value: Union[int, Tuple[int, ...], None]

    @classmethod
    def from_capa(cls, a: capa.features.address.Address) -> "Address":
        if isinstance(a, capa.features.address.AbsoluteVirtualAddress):
            return cls(type=AddressType.ABSOLUTE, value=int(a))

        elif isinstance(a, capa.features.address.RelativeVirtualAddress):
            return cls(type=AddressType.RELATIVE, value=int(a))

        elif isinstance(a, capa.features.address.FileOffsetAddress):
            return cls(type=AddressType.FILE, value=int(a))

        elif isinstance(a, capa.features.address.DNTokenAddress):
            return cls(type=AddressType.DN_TOKEN, value=int(a))

        elif isinstance(a, capa.features.address.DNTokenOffsetAddress):
            return cls(type=AddressType.DN_TOKEN_OFFSET, value=(a.token, a.offset))

        elif isinstance(a, capa.features.address.ProcessAddress):
            return cls(type=AddressType.PROCESS, value=(a.ppid, a.pid))

        elif isinstance(a, capa.features.address.ThreadAddress):
            return cls(type=AddressType.THREAD, value=(a.process.ppid, a.process.pid, a.tid))

        elif isinstance(a, capa.features.address.DynamicAddress):
            return cls(type=AddressType.DYNAMIC, value=(a.id, a.return_address))

        elif a == capa.features.address.NO_ADDRESS or isinstance(a, capa.features.address._NoAddress):
            return cls(type=AddressType.NO_ADDRESS, value=None)

        elif isinstance(a, capa.features.address.Address) and not issubclass(type(a), capa.features.address.Address):
            raise ValueError("don't use an Address instance directly")

        elif isinstance(a, capa.features.address.Address):
            raise ValueError("don't use an Address instance directly")

        else:
            assert_never(a)

    def to_capa(self) -> capa.features.address.Address:
        if self.type is AddressType.ABSOLUTE:
            assert isinstance(self.value, int)
            return capa.features.address.AbsoluteVirtualAddress(self.value)

        elif self.type is AddressType.RELATIVE:
            assert isinstance(self.value, int)
            return capa.features.address.RelativeVirtualAddress(self.value)

        elif self.type is AddressType.FILE:
            assert isinstance(self.value, int)
            return capa.features.address.FileOffsetAddress(self.value)

        elif self.type is AddressType.DN_TOKEN:
            assert isinstance(self.value, int)
            return capa.features.address.DNTokenAddress(self.value)

        elif self.type is AddressType.DN_TOKEN_OFFSET:
            assert isinstance(self.value, tuple)
            token, offset = self.value
            assert isinstance(token, int)
            assert isinstance(offset, int)
            return capa.features.address.DNTokenOffsetAddress(token, offset)

        elif self.type is AddressType.PROCESS:
            assert isinstance(self.value, tuple)
            ppid, pid = self.value
            assert isinstance(ppid, int)
            assert isinstance(pid, int)
            return capa.features.address.ProcessAddress(ppid=ppid, pid=pid)

        elif self.type is AddressType.THREAD:
            assert isinstance(self.value, tuple)
            ppid, pid, tid = self.value
            assert isinstance(ppid, int)
            assert isinstance(pid, int)
            assert isinstance(tid, int)
            proc_addr = capa.features.address.ProcessAddress(ppid=ppid, pid=pid)
            return capa.features.address.ThreadAddress(proc_addr, tid=tid)

        elif self.type is AddressType.NO_ADDRESS:
            return capa.features.address.NO_ADDRESS

        else:
            assert_never(self.type)

    def __lt__(self, other: "Address") -> bool:
        if self.type != other.type:
            return self.type < other.type

        if self.type is AddressType.NO_ADDRESS:
            return True

        else:
            assert self.type == other.type
            # mypy doesn't realize we've proven that either
            # both are ints, or both are tuples of ints.
            # and both of these are comparable.
            return self.value < other.value  # type: ignore


class GlobalFeature(HashableModel):
    feature: Feature


class FileFeature(HashableModel):
    address: Address
    feature: Feature


class ProcessFeature(HashableModel):
    """
    args:
        process: the address of the process to which this feature belongs.
        address: the address at which this feature is found.

    process != address because, e.g., the feature may be found *within* the scope (process).
    """

    process: Address
    address: Address
    feature: Feature


class ThreadFeature(HashableModel):
    """
    args:
        thread: the address of the thread to which this feature belongs.
        address: the address at which this feature is found.

    thread != address because, e.g., the feature may be found *within* the scope (thread).
    """

    thread: Address
    address: Address
    feature: Feature


class FunctionFeature(HashableModel):
    """
    args:
        function: the address of the function to which this feature belongs.
        address: the address at which this feature is found.

    function != address because, e.g., the feature may be found *within* the scope (function).
    versus right at its starting address.
    """

    function: Address
    address: Address
    feature: Feature


class BasicBlockFeature(HashableModel):
    """
    args:
        basic_block: the address of the basic block to which this feature belongs.
        address: the address at which this feature is found.

    basic_block != address because, e.g., the feature may be found *within* the scope (basic block).
    versus right at its starting address.
    """

    basic_block: Address = Field(alias="basic block")
    address: Address
    feature: Feature

    class Config:
        allow_population_by_field_name = True


class InstructionFeature(HashableModel):
    """
    args:
        instruction: the address of the instruction to which this feature belongs.
        address: the address at which this feature is found.

    instruction != address because, e.g., the feature may be found *within* the scope (basic block),
    versus right at its starting address.
    """

    instruction: Address
    address: Address
    feature: Feature


class InstructionFeatures(BaseModel):
    address: Address
    features: Tuple[InstructionFeature, ...]


class BasicBlockFeatures(BaseModel):
    address: Address
    features: Tuple[BasicBlockFeature, ...]
    instructions: Tuple[InstructionFeatures, ...]


class FunctionFeatures(BaseModel):
    address: Address
    features: Tuple[FunctionFeature, ...]
    basic_blocks: Tuple[BasicBlockFeatures, ...] = Field(alias="basic blocks")

    class Config:
        allow_population_by_field_name = True


class ThreadFeatures(BaseModel):
    address: Address
    features: Tuple[ThreadFeature, ...]


class ProcessFeatures(BaseModel):
    address: Address
    features: Tuple[ProcessFeature, ...]
    threads: Tuple[ThreadFeatures, ...]


class StaticFeatures(BaseModel):
    global_: Tuple[GlobalFeature, ...] = Field(alias="global")
    file: Tuple[FileFeature, ...]
    functions: Tuple[FunctionFeatures, ...]

    class Config:
        allow_population_by_field_name = True


class DynamicFeatures(BaseModel):
    global_: Tuple[GlobalFeature, ...] = Field(alias="global")
    file: Tuple[FileFeature, ...]
    processes: Tuple[ProcessFeatures, ...]

    class Config:
        allow_population_by_field_name = True


Features: TypeAlias = Union[StaticFeatures, DynamicFeatures]


class Extractor(BaseModel):
    name: str
    version: str = capa.version.__version__

    class Config:
        allow_population_by_field_name = True


class Freeze(BaseModel):
    version: int = 2
    base_address: Address = Field(alias="base address")
    extractor: Extractor
    features: Features

    class Config:
        allow_population_by_field_name = True


def dumps_static(extractor: StaticFeatureExtractor) -> str:
    """
    serialize the given extractor to a string
    """
    assert isinstance(extractor, StaticFeatureExtractor)
    global_features: List[GlobalFeature] = []
    for feature, _ in extractor.extract_global_features():
        global_features.append(
            GlobalFeature(
                feature=feature_from_capa(feature),
            )
        )

    file_features: List[FileFeature] = []
    for feature, address in extractor.extract_file_features():
        file_features.append(
            FileFeature(
                feature=feature_from_capa(feature),
                address=Address.from_capa(address),
            )
        )

    function_features: List[FunctionFeatures] = []
    for f in extractor.get_functions():
        faddr = Address.from_capa(f.address)
        ffeatures = [
            FunctionFeature(
                function=faddr,
                address=Address.from_capa(addr),
                feature=feature_from_capa(feature),
            )
            for feature, addr in extractor.extract_function_features(f)
        ]

        basic_blocks = []
        for bb in extractor.get_basic_blocks(f):
            bbaddr = Address.from_capa(bb.address)
            bbfeatures = [
                BasicBlockFeature(
                    basic_block=bbaddr,
                    address=Address.from_capa(addr),
                    feature=feature_from_capa(feature),
                )  # type: ignore
                # Mypy is unable to recognise `basic_block` as a argument due to alias
                for feature, addr in extractor.extract_basic_block_features(f, bb)
            ]

            instructions = []
            for insn in extractor.get_instructions(f, bb):
                iaddr = Address.from_capa(insn.address)
                ifeatures = [
                    InstructionFeature(
                        instruction=iaddr,
                        address=Address.from_capa(addr),
                        feature=feature_from_capa(feature),
                    )
                    for feature, addr in extractor.extract_insn_features(f, bb, insn)
                ]

                instructions.append(
                    InstructionFeatures(
                        address=iaddr,
                        features=tuple(ifeatures),
                    )
                )

            basic_blocks.append(
                BasicBlockFeatures(
                    address=bbaddr,
                    features=tuple(bbfeatures),
                    instructions=tuple(instructions),
                )
            )

        function_features.append(
            FunctionFeatures(
                address=faddr,
                features=tuple(ffeatures),
                basic_blocks=basic_blocks,
            )  # type: ignore
            # Mypy is unable to recognise `basic_blocks` as a argument due to alias
        )

    features = StaticFeatures(
        global_=global_features,
        file=tuple(file_features),
        functions=tuple(function_features),
    )  # type: ignore
    # Mypy is unable to recognise `global_` as a argument due to alias

    freeze = Freeze(
        version=2,
        base_address=Address.from_capa(extractor.get_base_address()),
        extractor=Extractor(name=extractor.__class__.__name__),
        features=features,
    )  # type: ignore
    # Mypy is unable to recognise `base_address` as a argument due to alias

    return freeze.json()


def dumps_dynamic(extractor: DynamicFeatureExtractor) -> str:
    """
    serialize the given extractor to a string
    """
    global_features: List[GlobalFeature] = []
    for feature, _ in extractor.extract_global_features():
        global_features.append(
            GlobalFeature(
                feature=feature_from_capa(feature),
            )
        )

    file_features: List[FileFeature] = []
    for feature, address in extractor.extract_file_features():
        file_features.append(
            FileFeature(
                feature=feature_from_capa(feature),
                address=Address.from_capa(address),
            )
        )

    process_features: List[ProcessFeatures] = []
    for p in extractor.get_processes():
        paddr = Address.from_capa(p.address)
        pfeatures = [
            ProcessFeature(
                process=paddr,
                address=Address.from_capa(addr),
                feature=feature_from_capa(feature),
            )
            for feature, addr in extractor.extract_process_features(p)
        ]

        threads = []
        for t in extractor.get_threads(p):
            taddr = Address.from_capa(t.address)
            tfeatures = [
                ThreadFeature(
                    basic_block=taddr,
                    address=Address.from_capa(addr),
                    feature=feature_from_capa(feature),
                )  # type: ignore
                # Mypy is unable to recognise `basic_block` as a argument due to alias
                for feature, addr in extractor.extract_thread_features(p, t)
            ]

            threads.append(
                ThreadFeatures(
                    address=taddr,
                    features=tuple(tfeatures),
                )
            )

        process_features.append(
            ProcessFeatures(
                address=paddr,
                features=tuple(pfeatures),
                threads=threads,
            )  # type: ignore
            # Mypy is unable to recognise `basic_blocks` as a argument due to alias
        )

    features = DynamicFeatures(
        global_=global_features,
        file=tuple(file_features),
        processes=tuple(process_features),
    )  # type: ignore
    # Mypy is unable to recognise `global_` as a argument due to alias

    # workaround around mypy issue: https://github.com/python/mypy/issues/1424
    get_base_addr = getattr(extractor, "get_base_addr", None)
    base_addr = get_base_addr() if get_base_addr else capa.features.address.NO_ADDRESS

    freeze = Freeze(
        version=2,
        base_address=Address.from_capa(base_addr),
        extractor=Extractor(name=extractor.__class__.__name__),
        features=features,
    )  # type: ignore
    # Mypy is unable to recognise `base_address` as a argument due to alias

    return freeze.json()


def loads_static(s: str) -> StaticFeatureExtractor:
    """deserialize a set of features (as a NullFeatureExtractor) from a string."""
    freeze = Freeze.parse_raw(s)
    if freeze.version != 2:
        raise ValueError(f"unsupported freeze format version: {freeze.version}")

    assert isinstance(freeze.features, StaticFeatures)
    return null.NullStaticFeatureExtractor(
        base_address=freeze.base_address.to_capa(),
        global_features=[f.feature.to_capa() for f in freeze.features.global_],
        file_features=[(f.address.to_capa(), f.feature.to_capa()) for f in freeze.features.file],
        functions={
            f.address.to_capa(): null.FunctionFeatures(
                features=[(fe.address.to_capa(), fe.feature.to_capa()) for fe in f.features],
                basic_blocks={
                    bb.address.to_capa(): null.BasicBlockFeatures(
                        features=[(fe.address.to_capa(), fe.feature.to_capa()) for fe in bb.features],
                        instructions={
                            i.address.to_capa(): null.InstructionFeatures(
                                features=[(fe.address.to_capa(), fe.feature.to_capa()) for fe in i.features]
                            )
                            for i in bb.instructions
                        },
                    )
                    for bb in f.basic_blocks
                },
            )
            for f in freeze.features.functions
        },
    )


def loads_dynamic(s: str) -> DynamicFeatureExtractor:
    """deserialize a set of features (as a NullFeatureExtractor) from a string."""
    freeze = Freeze.parse_raw(s)
    if freeze.version != 2:
        raise ValueError(f"unsupported freeze format version: {freeze.version}")

    assert isinstance(freeze.features, DynamicFeatures)
    return null.NullDynamicFeatureExtractor(
        base_address=freeze.base_address.to_capa(),
        global_features=[f.feature.to_capa() for f in freeze.features.global_],
        file_features=[(f.address.to_capa(), f.feature.to_capa()) for f in freeze.features.file],
        processes={
            p.address.to_capa(): null.ProcessFeatures(
                features=[(fe.address.to_capa(), fe.feature.to_capa()) for fe in p.features],
                threads={
                    t.address.to_capa(): null.ThreadFeatures(
                        features=[(fe.address.to_capa(), fe.feature.to_capa()) for fe in t.features],
                    )
                    for t in p.threads
                },
            )
            for p in freeze.features.processes
        },
    )


MAGIC = "capa0000".encode("ascii")
STATIC_MAGIC = MAGIC + "-static".encode("ascii")
DYNAMIC_MAGIC = MAGIC + "-dynamic".encode("ascii")


def dump(extractor: FeatureExtractor) -> bytes:
    """serialize the given extractor to a byte array."""
    if isinstance(extractor, StaticFeatureExtractor):
        return STATIC_MAGIC + zlib.compress(dumps_static(extractor).encode("utf-8"))
    elif isinstance(extractor, DynamicFeatureExtractor):
        return DYNAMIC_MAGIC + zlib.compress(dumps_dynamic(extractor).encode("utf-8"))
    else:
        raise ValueError("Invalid feature extractor")


def is_freeze(buf: bytes) -> bool:
    return buf[: len(MAGIC)] == MAGIC


def is_static(buf: bytes) -> bool:
    return buf[: len(STATIC_MAGIC)] == STATIC_MAGIC


def is_dynamic(buf: bytes) -> bool:
    return buf[: len(DYNAMIC_MAGIC)] == DYNAMIC_MAGIC


def load(buf: bytes):
    """deserialize a set of features (as a NullFeatureExtractor) from a byte array."""
    if not is_freeze(buf):
        raise ValueError("missing magic header")
    if is_static(buf):
        return loads_static(zlib.decompress(buf[len(STATIC_MAGIC) :]).decode("utf-8"))
    elif is_dynamic(buf):
        return loads_dynamic(zlib.decompress(buf[len(DYNAMIC_MAGIC) :]).decode("utf-8"))
    else:
        raise ValueError("invalid magic header")


def main(argv=None):
    import sys
    import argparse

    import capa.main

    if argv is None:
        argv = sys.argv[1:]

    parser = argparse.ArgumentParser(description="save capa features to a file")
    capa.main.install_common_args(parser, {"sample", "format", "backend", "os", "signatures"})
    parser.add_argument("output", type=str, help="Path to output file")
    args = parser.parse_args(args=argv)
    capa.main.handle_common_args(args)

    sigpaths = capa.main.get_signatures(args.signatures)

    extractor = capa.main.get_extractor(args.sample, args.format, args.os, args.backend, sigpaths, False)

    with open(args.output, "wb") as f:
        f.write(dump(extractor))

    return 0


if __name__ == "__main__":
    import sys

    sys.exit(main())<|MERGE_RESOLUTION|>--- conflicted
+++ resolved
@@ -12,11 +12,7 @@
 import zlib
 import logging
 from enum import Enum
-<<<<<<< HEAD
-from typing import List, Tuple, Union
-=======
 from typing import Any, List, Tuple, Union, TypeAlias
->>>>>>> 64a16314
 
 from pydantic import Field, BaseModel
 

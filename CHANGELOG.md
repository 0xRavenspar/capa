# Change Log

## master (unreleased)

Unlock powerful malware analysis with capa's new [VMRay sandbox](https://www.vmray.com/) integration! Simply provide a VMRay analysis archive, and capa will automatically extract and match capabilties, streamlining your workflow.

### New Features

- webui: explore capa analysis results in a web-based UI online and offline #2224 @s-ff
- support analyzing DRAKVUF traces #2143 @yelhamer
<<<<<<< HEAD
- dynamic: add support for VMRay dynamic sandbox traces #2208 @mike-hunhoff @r-sm2024 @mr-tz
=======
- IDA extractor: extract names from dynamically resolved APIs stored in renamed global variables #2201 @Ana06

>>>>>>> 6b4591de

### Breaking Changes

### New Rules (5)

- nursery/upload-file-to-onedrive jaredswilson@google.com ervinocampo@google.com
- data-manipulation/encoding/base64/decode-data-using-base64-via-vbmi-lookup-table still@teamt5.org
- communication/socket/attach-bpf-to-socket-on-linux jakub.jozwiak@mandiant.com
- anti-analysis/anti-av/overwrite-dll-text-section-to-remove-hooks jakub.jozwiak@mandiant.com
- nursery/delete-file-on-linux mehunhoff@google.com
-

### Bug Fixes

- elf: extract import / export symbols from stripped binaries #2096 @ygasparis
- elf: fix handling of symbols in corrupt ELF files #2226 @williballenthin

### capa explorer IDA Pro plugin

### Development
- CI: use macos-12 since macos-11 is deprecated and will be removed on June 28th, 2024 #2173 @mr-tz
- CI: update Binary Ninja version to 4.1 and use Python 3.9 to test it #2211 @xusheng6
- CI: update tests.yml workflow to exclude web and documentation files #2263 @s-ff
- CI: update build.yml workflow to exclude web and documentation files #2270 @s-ff

### Raw diffs
- [capa v7.1.0...master](https://github.com/mandiant/capa/compare/v7.1.0...master)
- [capa-rules v7.1.0...master](https://github.com/mandiant/capa-rules/compare/v7.1.0...master)

## v7.1.0
The v7.1.0 release brings large performance improvements to capa's rule matching engine.
Additionally, we've fixed various bugs and added new features for people using and developing capa.

Special thanks to our repeat and new contributors:
* @sjha2048 made their first contribution in https://github.com/mandiant/capa/pull/2000
* @Rohit1123 made their first contribution in https://github.com/mandiant/capa/pull/1990
* @psahithireddy made their first contribution in https://github.com/mandiant/capa/pull/2020
* @Atlas-64 made their first contribution in https://github.com/mandiant/capa/pull/2018
* @s-ff made their first contribution in https://github.com/mandiant/capa/pull/2011
* @samadpls made their first contribution in https://github.com/mandiant/capa/pull/2024
* @acelynnzhang made their first contribution in https://github.com/mandiant/capa/pull/2044
* @RainRat made their first contribution in https://github.com/mandiant/capa/pull/2058
* @ReversingWithMe made their first contribution in https://github.com/mandiant/capa/pull/2093
* @malwarefrank made their first contribution in https://github.com/mandiant/capa/pull/2037

### New Features
- Emit "dotnet" as format to ResultDocument when processing .NET files #2024 @samadpls
- ELF: detect OS from statically-linked Go binaries #1978 @williballenthin
- add function in capa/helpers to load plain and compressed JSON reports #1883 @Rohit1123
- document Antivirus warnings and VirusTotal false positive detections #2028 @RionEV @mr-tz
- Add json to sarif conversion script @reversingwithme
- render maec/* fields #843 @s-ff
- replace Halo spinner with Rich #2086 @s-ff
- optimize rule matching #2080 @williballenthin
- add aarch64 as a valid architecture #2144 mehunhoff@google.com @williballenthin
- relax dependency version requirements for the capa library #2053 @williballenthin
- add scripts dependency group and update documentation #2145 @mr-tz

### New Rules (25)

- impact/wipe-disk/delete-drive-layout-via-ioctl william.ballenthin@mandiant.com
- host-interaction/driver/interact-with-driver-via-ioctl moritz.raabe@mandiant.com
- host-interaction/driver/unload-driver moritz.raabe@mandiant.com
- nursery/get-disk-information-via-ioctl william.ballenthin@mandiant.com
- nursery/get-volume-information-via-ioctl william.ballenthin@mandiant.com
- nursery/unmount-volume-via-ioctl william.ballenthin@mandiant.com
- data-manipulation/encryption/rc4/encrypt-data-using-rc4-via-systemfunction033 daniel.stepanic@elastic.co
- anti-analysis/anti-forensic/self-deletion/self-delete-using-alternate-data-streams daniel.stepanic@elastic.co
- nursery/change-memory-permission-on-linux mehunhoff@google.com
- nursery/check-file-permission-on-linux mehunhoff@google.com
- nursery/check-if-process-is-running-under-android-emulator-on-android mehunhoff@google.com
- nursery/map-or-unmap-memory-on-linux mehunhoff@google.com
- persistence/act-as-share-provider-dll jakub.jozwiak@mandiant.com
- persistence/act-as-windbg-extension jakub.jozwiak@mandiant.com
- persistence/act-as-time-provider-dll jakub.jozwiak@mandiant.com
- host-interaction/gui/window/hide/hide-graphical-window-from-taskbar jakub.jozwiak@mandiant.com
- compiler/dart/compiled-with-dart jakub.jozwiak@mandiant.com
- nursery/bypass-hidden-api-restrictions-via-jni-on-android mehunhoff@google.com
- nursery/get-current-process-filesystem-mounts-on-linux mehunhoff@google.com
- nursery/get-current-process-memory-mapping-on-linux mehunhoff@google.com
- nursery/get-system-property-on-android mehunhoff@google.com
- nursery/hook-routines-via-lsplant mehunhoff@google.com
- nursery/load-packed-dex-via-jiagu-on-android mehunhoff@google.com
- nursery/modify-api-blacklist-or-denylist-via-jni-on-android mehunhoff@google.com
- nursery/truncate-file-on-linux mehunhoff@google.com

### Bug Fixes

- do some imports closer to where they are used #1810 @williballenthin
- binja: fix and simplify stack string detection code after binja 4.0 @xusheng6
- binja: add support for forwarded export #1646 @xusheng6
- cape: support more report formats #2035 @mr-tz

### capa explorer IDA Pro plugin
- replace deprecated IDA API find_binary with bin_search #1606 @s-ff

### Development

- ci: Fix PR review in the changelog check GH action #2004 @Ana06
- ci: use rules number badge stored in our bot gist and generated using `schneegans/dynamic-badges-action` #2001 capa-rules#882 @Ana06
- ci: update github workflows to use latest version of actions that were using a deprecated version of node #1967 #2003 capa-rules#883 @sjha2048 @Ana06
- ci: update binja version to stable 4.0 #2016 @xusheng6
- ci: update github workflows to reflect the latest ghidrathon installation and bumped up jep, ghidra versions  #2020 @psahithireddy
- ci: include rule caching in PyInstaller build process #2097 @s-ff
- add deptry support #1497 @s-ff

### Raw diffs
- [capa v7.0.1...v7.1.0](https://github.com/mandiant/capa/compare/v7.0.1...v7.1.0)
- [capa-rules v7.0.1...v7.1.0](https://github.com/mandiant/capa-rules/compare/v7.0.1...v7.1.0)

## v7.0.1

This release fixes a circular import error when using capa as a library.

### Bug Fixes

- fix potentially circular import errors #1969 @williballenthin

### Raw diffs
- [capa v7.0.0...v7.0.1](https://github.com/mandiant/capa/compare/v7.0.0...v7.0.1)
- [capa-rules v7.0.0...v7.0.1](https://github.com/mandiant/capa-rules/compare/v7.0.0...v7.0.1)

## v7.0.0
This is the v7.0.0 release of capa which was mainly worked on during the Google Summer of Code (GSoC) 2023. A huge
shoutout to our GSoC contributors @colton-gabertan and @yelhamer for their amazing work.

Also, a big thanks to the other contributors: @aaronatp, @Aayush-Goel-04, @bkojusner, @doomedraven, @ruppde, @larchchen, @JCoonradt, and @xusheng6.

### New Features

- add Ghidra backend #1770 #1767 @colton-gabertan @mike-hunhoff
- add Ghidra UI integration #1734 @colton-gabertan @mike-hunhoff
- add dynamic analysis via CAPE sandbox reports #48 #1535 @yelhamer
  - add call scope #771 @yelhamer
  - add thread scope #1517 @yelhamer
  - add process scope #1517 @yelhamer
  - rules: change `meta.scope` to `meta.scopes` @yelhamer
  - protobuf: add `Metadata.flavor` @williballenthin
- binja: add support for forwarded exports #1646 @xusheng6
- binja: add support for symtab names #1504 @xusheng6
- add com class/interface features #322 @Aayush-goel-04
- dotnet: emit enclosing class information for nested classes #1780 #1913 @bkojusner @mike-hunhoff

### Breaking Changes

- remove the `SCOPE_*` constants in favor of the `Scope` enum #1764 @williballenthin
- protobuf: deprecate `RuleMetadata.scope` in favor of `RuleMetadata.scopes` @williballenthin
- protobuf: deprecate `Metadata.analysis` in favor of `Metadata.analysis2` that is dynamic analysis aware @williballenthin
- update freeze format to v3, adding support for dynamic analysis @williballenthin
- extractor: ignore DLL name for api features #1815 @mr-tz
- main: introduce wrapping routines within main for working with CLI args #1813 @williballenthin
- move functions from `capa.main` to new `capa.loader` namespace #1821 @williballenthin
- proto: add `package` declaration #1960 @larchchen

### New Rules (41)

- nursery/get-ntoskrnl-base-address @mr-tz
- host-interaction/network/connectivity/set-tcp-connection-state @johnk3r
- nursery/capture-process-snapshot-data @mr-tz
- collection/network/capture-packets-using-sharppcap jakub.jozwiak@mandiant.com
- nursery/communicate-with-kernel-module-via-netlink-socket-on-linux michael.hunhoff@mandiant.com
- nursery/get-current-pid-on-linux michael.hunhoff@mandiant.com
- nursery/get-file-system-information-on-linux michael.hunhoff@mandiant.com
- nursery/get-password-database-entry-on-linux michael.hunhoff@mandiant.com
- nursery/mark-thread-detached-on-linux michael.hunhoff@mandiant.com
- nursery/persist-via-gnome-autostart-on-linux michael.hunhoff@mandiant.com
- nursery/set-thread-name-on-linux michael.hunhoff@mandiant.com
- load-code/dotnet/load-windows-common-language-runtime michael.hunhoff@mandiant.com blas.kojusner@mandiant.com jakub.jozwiak@mandiant.com
- nursery/log-keystrokes-via-input-method-manager @mr-tz
- nursery/encrypt-data-using-rc4-via-systemfunction032 richard.weiss@mandiant.com
- nursery/add-value-to-global-atom-table @mr-tz
- nursery/enumerate-processes-that-use-resource @Ana06
- host-interaction/process/inject/allocate-or-change-rwx-memory @mr-tz
- lib/allocate-or-change-rw-memory 0x534a@mailbox.org @mr-tz
- lib/change-memory-protection @mr-tz
- anti-analysis/anti-av/patch-antimalware-scan-interface-function jakub.jozwiak@mandiant.com
- executable/dotnet-singlefile/bundled-with-dotnet-single-file-deployment sara.rincon@mandiant.com
- internal/limitation/file/internal-dotnet-single-file-deployment-limitation sara.rincon@mandiant.com
- data-manipulation/encoding/encode-data-using-add-xor-sub-operations jakub.jozwiak@mandiant.com
- nursery/access-camera-in-dotnet-on-android michael.hunhoff@mandiant.com
- nursery/capture-microphone-audio-in-dotnet-on-android michael.hunhoff@mandiant.com
- nursery/capture-screenshot-in-dotnet-on-android michael.hunhoff@mandiant.com
- nursery/check-for-incoming-call-in-dotnet-on-android michael.hunhoff@mandiant.com
- nursery/check-for-outgoing-call-in-dotnet-on-android michael.hunhoff@mandiant.com
- nursery/compiled-with-xamarin michael.hunhoff@mandiant.com
- nursery/get-os-version-in-dotnet-on-android michael.hunhoff@mandiant.com
- data-manipulation/compression/create-cabinet-on-windows michael.hunhoff@mandiant.com jakub.jozwiak@mandiant.com
- data-manipulation/compression/extract-cabinet-on-windows jakub.jozwiak@mandiant.com
- lib/create-file-decompression-interface-context-on-windows jakub.jozwiak@mandiant.com
- nursery/enumerate-files-in-dotnet moritz.raabe@mandiant.com anushka.virgaonkar@mandiant.com
- nursery/get-mac-address-in-dotnet moritz.raabe@mandiant.com michael.hunhoff@mandiant.com echernofsky@google.com
- nursery/get-current-process-command-line william.ballenthin@mandiant.com
- nursery/get-current-process-file-path william.ballenthin@mandiant.com
- nursery/hook-routines-via-dlsym-rtld_next william.ballenthin@mandiant.com
- nursery/linked-against-hp-socket still@teamt5.org
- host-interaction/process/inject/process-ghostly-hollowing sara.rincon@mandiant.com

### Bug Fixes
- ghidra: fix `ints_to_bytes` performance #1761 @mike-hunhoff
- binja: improve function call site detection @xusheng6
- binja: use `binaryninja.load` to open files @xusheng6
- binja: bump binja version to 3.5 #1789 @xusheng6
- elf: better detect ELF OS via GCC .ident directives #1928 @williballenthin
- elf: better detect ELF OS via Android dependencies #1947 @williballenthin
- fix setuptools package discovery #1886 @gmacon @mr-tz
- remove unnecessary scripts/vivisect-py2-vs-py3.sh file #1949 @JCoonradt

### capa explorer IDA Pro plugin
- various integration updates and minor bug fixes

### Development
- update ATT&CK/MBC data for linting #1932 @mr-tz

#### Developer Notes
With this new release, many classes and concepts have been split up into static (mostly identical to the
prior implementations) and dynamic ones. For example, the legacy FeatureExtractor class has been renamed to
StaticFeatureExtractor and the DynamicFeatureExtractor has been added.

Starting from version 7.0, we have moved the component responsible for feature extractor from main to a new
capabilities' module. Now, users wishing to utilize capa’s feature extraction abilities should use that module instead
of importing the relevant logic from the main file.

For sandbox-based feature extractors, we are using Pydantic models. Contributions of more models for other sandboxes
are very welcome!

With this release we've reorganized the logic found in `main()` to localize logic and ease readability and ease changes
and integrations. The new "main routines" are expected to be used only within main functions, either capa main or
related scripts. These functions should not be invoked from library code.

Beyond copying code around, we've refined the handling of the input file/format/backend. The logic for picking the
format and backend is more consistent. We've documented that the input file is not necessarily the sample itself
(cape/freeze/etc.) inputs are not actually the sample.

### Raw diffs
- [capa v6.1.0...v7.0.0](https://github.com/mandiant/capa/compare/v6.1.0...v7.0.0)
- [capa-rules v6.1.0...v7.0.0](https://github.com/mandiant/capa-rules/compare/v6.1.0...v7.0.0)

## v6.1.0

capa v6.1.0 is a bug fix release, most notably fixing unhandled exceptions in the capa explorer IDA Pro plugin.
@Aayush-Goel-04 put a lot of effort into improving code quality and adding a script for rule authors.
The script shows which features are present in a sample but not referenced by any existing rule.
You could use this script to find opportunities for new rules.

Speaking of new rules, we have eight additions, coming from Ronnie, Jakub, Moritz, Ervin, and still@teamt5.org!

### New Features
- ELF: implement import and export name extractor #1607 #1608 @Aayush-Goel-04
- bump pydantic from 1.10.9 to 2.1.1 #1582 @Aayush-Goel-04
- develop script to highlight features not used during matching #331 @Aayush-Goel-04

### New Rules (8)

- executable/pe/export/forwarded-export ronnie.salomonsen@mandiant.com
- host-interaction/bootloader/get-uefi-variable jakub.jozwiak@mandiant.com
- host-interaction/bootloader/set-uefi-variable jakub.jozwiak@mandiant.com
- nursery/enumerate-device-drivers-on-linux @mr-tz
- anti-analysis/anti-vm/vm-detection/check-for-foreground-window-switch ervin.ocampo@mandiant.com
- linking/static/sqlite3/linked-against-cppsqlite3 still@teamt5.org
- linking/static/sqlite3/linked-against-sqlite3 still@teamt5.org

### Bug Fixes

- rules: fix forwarded export characteristic #1656 @RonnieSalomonsen
- Binary Ninja: Fix stack string detection #1473 @xusheng6
- linter: skip native API check for NtProtectVirtualMemory #1675 @williballenthin 
- OS: detect Android ELF files #1705 @williballenthin
- ELF: fix parsing of symtab #1704 @williballenthin
- result document: don't use deprecated pydantic functions #1718 @williballenthin
- pytest: don't mark IDA tests as pytest tests #1719 @williballenthin

### capa explorer IDA Pro plugin
- fix unhandled exception when resolving rule path #1693 @mike-hunhoff

### Raw diffs
- [capa v6.0.0...v6.1.0](https://github.com/mandiant/capa/compare/v6.0.0...v6.1.0)
- [capa-rules v6.0.0...v6.1.0](https://github.com/mandiant/capa-rules/compare/v6.0.0...v6.1.0)

## v6.0.0

capa v6.0 brings many bug fixes and quality improvements, including 64 rule updates and 26 new rules. We're now publishing to PyPI via [Trusted Publishing](https://blog.pypi.org/posts/2023-04-20-introducing-trusted-publishers/) and have migrated to using a `pyproject.toml` file. @Aayush-Goel-04 contributed a lot of new code across many files, so please welcome them to the project, along with @anders-v @crowface28 @dkelly2e @RonnieSalomonsen and @ejfocampo as first-time rule contributors!

For those that use capa as a library, we've introduced some limited breaking changes that better represent data types (versus less-structured data like dictionaries and strings). With the recent deprecation, we've also dropped support for Python 3.7.

### New Features
- add script to detect feature overlap between new and existing capa rules [#1451](https://github.com/mandiant/capa/issues/1451) [@Aayush-Goel-04](https://github.com/aayush-goel-04)
- extract forwarded exports from PE files #1624 @williballenthin
- extract function and API names from ELF symtab entries @yelhamer https://github.com/mandiant/capa-rules/issues/736
- use fancy box drawing characters for default output #1586 @williballenthin

### Breaking Changes
- use a class to represent Metadata (not dict) #1411 @Aayush-Goel-04 @manasghandat
- use pathlib.Path to represent file paths #1534 @Aayush-Goel-04
- Python 3.8 is now the minimum supported Python version #1578 @williballenthin
- Require a Contributor License Agreement (CLA) for PRs going forward #1642 @williballenthin

### New Rules (26)

- load-code/shellcode/execute-shellcode-via-windows-callback-function ervin.ocampo@mandiant.com jakub.jozwiak@mandiant.com
- nursery/execute-shellcode-via-indirect-call ronnie.salomonsen@mandiant.com
- data-manipulation/encryption/aes/encrypt-data-using-aes-mixcolumns-step @mr-tz
- linking/static/aplib/linked-against-aplib still@teamt5.org
- communication/mailslot/read-from-mailslot nick.simonian@mandiant.com
- nursery/hash-data-using-sha512managed-in-dotnet jonathanlepore@google.com
- nursery/compiled-with-exescript jonathanlepore@google.com
- nursery/check-for-sandbox-via-mac-address-ouis-in-dotnet jonathanlepore@google.com
- host-interaction/hardware/enumerate-devices-by-category @mr-tz
- host-interaction/service/continue-service @mr-tz
- host-interaction/service/pause-service @mr-tz
- persistence/exchange/act-as-exchange-transport-agent jakub.jozwiak@mandiant.com
- host-interaction/file-system/create-virtual-file-system-in-dotnet jakub.jozwiak@mandiant.com
- compiler/cx_freeze/compiled-with-cx_freeze @mr-tz jakub.jozwiak@mandiant.com
- communication/socket/create-vmci-socket jakub.jozwiak@mandiant.com
- persistence/office/act-as-excel-xll-add-in jakub.jozwiak@mandiant.com
- persistence/office/act-as-office-com-add-in jakub.jozwiak@mandiant.com
- persistence/office/act-as-word-wll-add-in jakub.jozwiak@mandiant.com
- anti-analysis/anti-debugging/debugger-evasion/hide-thread-from-debugger michael.hunhoff@mandiant.com jakub.jozwiak@mandiant.com
- host-interaction/memory/create-new-application-domain-in-dotnet jakub.jozwiak@mandiant.com
- host-interaction/gui/switch-active-desktop jakub.jozwiak@mandiant.com
- host-interaction/service/query-service-configuration @mr-tz
- anti-analysis/anti-av/patch-event-tracing-for-windows-function jakub.jozwiak@mandiant.com
- data-manipulation/encoding/xor/covertly-decode-and-write-data-to-windows-directory-using-indirect-calls dan.kelly@mandiant.com
- linking/runtime-linking/resolve-function-by-brute-ratel-badger-hash jakub.jozwiak@mandiant.com

### Bug Fixes
- extractor: add a Binary Ninja test that asserts its version #1487 @xusheng6
- extractor: update Binary Ninja stack string detection after the new constant outlining feature #1473 @xusheng6
- extractor: update vivisect Arch extraction #1334 @mr-tz
- extractor: avoid Binary Ninja exception when analyzing certain files #1441 @xusheng6 
- symtab: fix struct.unpack() format for 64-bit ELF files @yelhamer
- symtab: safeguard against ZeroDivisionError for files containing a symtab with a null entry size @yelhamer
- improve ELF strtab and needed parsing @mr-tz
- better handle exceptional cases when parsing ELF files #1458 @Aayush-Goel-04
- improved testing coverage for Binary Ninja backend #1446 @Aayush-Goel-04
- add logging and print redirect to tqdm for capa main #749 @Aayush-Goel-04
- extractor: fix binja installation path detection does not work with Python 3.11
- tests: refine the IDA test runner script #1513 @williballenthin
- output: don't leave behind traces of progress bar @williballenthin
- import-to-ida: fix bug introduced with JSON report changes in v5 #1584 @williballenthin
- main: don't show spinner when emitting debug messages #1636 @williballenthin
- rules: add forwarded export characteristics to rule syntax file scope #1653 @RonnieSalomonsen

### capa explorer IDA Pro plugin

### Development
- update ATT&CK/MBC data for linting #1568 @mr-tz
- log time taken to analyze each function #1290 @williballenthin
- tests: make fixture available via conftest.py #1592 @williballenthin
- publish via PyPI trusted publishing #1491 @williballenthin
- migrate to pyproject.toml #1301 @williballenthin
- use [pre-commit](https://pre-commit.com/) to invoke linters #1579 @williballenthin


### Raw diffs
- [capa v5.1.0...v6.0.0](https://github.com/mandiant/capa/compare/v5.1.0...v6.0.0)
- [capa-rules v5.1.0...v6.0.0](https://github.com/mandiant/capa-rules/compare/v5.1.0...v6.0.0)

## v5.1.0
capa version 5.1.0 adds a Protocol Buffers (protobuf) format for result documents. Additionally, the [Vector35](https://vector35.com/) team contributed a new feature extractor using Binary Ninja. Other new features are a new CLI flag to override the detected operating system, functionality to read and render existing result documents, and an output color format that's easier to read.

Over 25 capa rules have been added and improved.

Thanks for all the support, especially to @xusheng6, @captainGeech42, @ggold7046, @manasghandat, @ooprathamm, @linpeiyu164, @yelhamer, @HongThatCong, @naikordian, @stevemk14ebr, @emtuls, @raymondlleong, @bkojusner, @joren485, and everyone else who submitted bugs and provided feedback!

### New Features
- add protobuf format for result documents #1219 @williballenthin @mr-tz 
- extractor: add Binary Ninja feature extractor @xusheng6
- new cli flag `--os` to override auto-detected operating system for a sample @captainGeech42
- change colour/highlight to "cyan" instead of "blue" for better readability #1384 @ggold7046
- add new format to parse output json back to capa #1396 @ooprathamm
- parse ELF symbols' names to guess OS #1403 @yelhamer

### New Rules (26)

- persistence/scheduled-tasks/schedule-task-via-at joren485
- data-manipulation/prng/generate-random-numbers-via-rtlgenrandom william.ballenthin@mandiant.com
- communication/ip/convert-ip-address-from-string @mr-tz
- data-manipulation/compression/compress-data-via-zlib-inflate-or-deflate blas.kojusner@mandiant.com
- executable/installer/dotnet/packaged-as-single-file-dotnet-application michael.hunhoff@mandiant.com
- communication/socket/create-raw-socket blas.kojusner@mandiant.com
- communication/http/reference-http-user-agent-string @mr-tz
- communication/http/get-http-content-length william.ballenthin@mandiant.com
- nursery/move-directory michael.hunhoff@mandiant.com
- nursery/get-http-request-uri william.ballenthin@mandiant.com
- nursery/create-zip-archive-in-dotnet michael.hunhoff@mandiant.com
- nursery/extract-zip-archive-in-dotnet anushka.virgaonkar@mandiant.com michael.hunhoff@mandiant.com
- data-manipulation/encryption/tea/decrypt-data-using-tea william.ballenthin@mandiant.com raymond.leong@mandiant.com
- data-manipulation/encryption/tea/encrypt-data-using-tea william.ballenthin@mandiant.com raymond.leong@mandiant.com
- data-manipulation/encryption/xtea/encrypt-data-using-xtea raymond.leong@mandiant.com
- data-manipulation/encryption/xxtea/encrypt-data-using-xxtea raymond.leong@mandiant.com
- nursery/hash-data-using-ripemd128 raymond.leong@mandiant.com
- nursery/hash-data-using-ripemd256 raymond.leong@mandiant.com
- nursery/hash-data-using-ripemd320 raymond.leong@mandiant.com
- nursery/set-web-proxy-in-dotnet michael.hunhoff@mandiant.com
- nursery/check-for-windows-sandbox-via-subdirectory echernofsky@google.com
- nursery/enumerate-pe-sections-in-dotnet @mr-tz
- nursery/destroy-software-breakpoint-capability echernofsky@google.com
- nursery/send-data-to-internet michael.hunhoff@mandiant.com
- nursery/compiled-with-cx_freeze @mr-tz
- nursery/contain-a-thread-local-storage-tls-section-in-dotnet michael.hunhoff@mandiant.com

### Bug Fixes
- extractor: interface of cache modified to prevent extracting file and global features multiple times @stevemk14ebr
- extractor: removed '.dynsym' as the library name for ELF imports #1318 @stevemk14ebr 
- extractor: fix vivisect loop detection corner case #1310 @mr-tz
- match: extend OS characteristic to match OS_ANY to all supported OSes #1324 @mike-hunhoff
- extractor: fix IDA and vivisect string and bytes features overlap and tests #1327 #1336 @xusheng6

### capa explorer IDA Pro plugin
- rule generator plugin now loads faster when jumping between functions @stevemk14ebr
- fix exception when plugin loaded in IDA hosted under idat #1341 @mike-hunhoff
- improve embedded PE detection performance and reduce FP potential #1344 @mike-hunhoff

### Raw diffs
- [capa v5.0.0...v5.1.0](https://github.com/mandiant/capa/compare/v5.0.0...v5.1.0)
- [capa-rules v5.0.0...v5.1.0](https://github.com/mandiant/capa-rules/compare/v5.0.0...v5.1.0)


## v5.0.0 (2023-02-08)
This capa version comes with major improvements and additions to better handle .NET binaries. To showcase this we've updated and added over 30 .NET rules.  

Additionally, capa now caches its rule set for better performance. The capa explorer also caches its analysis results, so that multiple IDA Pro or plugin invocations don't need to repeat the same analysis.

We have removed the SMDA backend and changed the program return codes to be positive numbers.

Other improvements to highlight include better ELF OS detection, various rendering bug fixes, and enhancements to the feature extraction. We've also added support for Python 3.11.

Thanks for all the support, especially to @jsoref, @bkojusner, @edeca, @richardweiss80, @joren485, @ryantxu1, @mwilliams31, @anushkavirgaonkar, @MalwareMechanic, @Still34, @dzbeck, @johnk3r, and everyone else who submitted bugs and provided feedback!

### New Features
- verify rule metadata format on load #1160 @mr-tz
- dotnet: emit property features #1168 @anushkavirgaonkar
- dotnet: emit API features for objects created via the newobj instruction #1186 @mike-hunhoff
- dotnet: emit API features for generic methods #1231 @mike-hunhoff
- Python 3.11 support #1192 @williballenthin
- dotnet: emit calls to/from MethodDef methods #1236 @mike-hunhoff
- dotnet: emit namespace/class features for ldvirtftn/ldftn instructions #1241 @mike-hunhoff
- dotnet: emit namespace/class features for type references #1242 @mike-hunhoff
- dotnet: extract dotnet and pe format #1187 @mr-tz
- don't render all library rule matches in vverbose output #1174 @mr-tz
- cache the rule set across invocations for better performance #1212 @williballenthin
- update ATT&CK/MBC data for linting #1297 @mr-tz

### Breaking Changes
- remove SMDA backend #1062 @williballenthin
- error return codes are now positive numbers #1269 @mr-tz

### New Rules (77)

- collection/use-dotnet-library-sharpclipboard @johnk3r
- data-manipulation/encryption/aes/use-dotnet-library-encryptdecryptutils @johnk3r
- data-manipulation/json/use-dotnet-library-newtonsoftjson @johnk3r
- data-manipulation/svg/use-dotnet-library-sharpvectors @johnk3r
- executable/resource/embed-dependencies-as-resources-using-fodycostura @johnk3r @mr-tz
- communication/ftp/send/send-file-using-ftp michael.hunhof@mandiant.com anushka.virgaonkar@mandiant.com
- nursery/extract-zip-archive anushka.virgaonkar@mandiant.com
- nursery/allocate-unmanaged-memory-in-dotnet michael.hunhoff@mandiant.com
- nursery/check-file-extension-in-dotnet michael.hunhoff@mandiant.com
- nursery/decode-data-using-base64-in-dotnet michael.hunhoff@mandiant.com
- nursery/deserialize-json-in-dotnet michael.hunhoff@mandiant.com
- nursery/find-data-using-regex-in-dotnet michael.hunhoff@mandiant.com
- nursery/generate-random-filename-in-dotnet michael.hunhoff@mandiant.com
- nursery/get-os-version-in-dotnet michael.hunhoff@mandiant.com
- nursery/load-xml-in-dotnet michael.hunhoff@mandiant.com
- nursery/manipulate-unmanaged-memory-in-dotnet michael.hunhoff@mandiant.com
- nursery/save-image-in-dotnet michael.hunhoff@mandiant.com
- nursery/send-email-in-dotnet michael.hunhoff@mandiant.com
- nursery/serialize-json-in-dotnet michael.hunhoff@mandiant.com
- nursery/set-http-user-agent-in-dotnet michael.hunhoff@mandiant.com
- nursery/compile-csharp-in-dotnet michael.hunhoff@mandiant.com
- nursery/compile-visual-basic-in-dotnet michael.hunhoff@mandiant.com
- nursery/compress-data-using-gzip-in-dotnet michael.hunhoff@mandiant.com
- nursery/execute-sqlite-statement-in-dotnet michael.hunhoff@mandiant.com
- nursery/execute-via-asynchronous-task-in-dotnet michael.hunhoff@mandiant.com
- nursery/execute-via-timer-in-dotnet michael.hunhoff@mandiant.com
- nursery/execute-wmi-query-in-dotnet michael.hunhoff@mandiant.com
- nursery/manipulate-network-credentials-in-dotnet michael.hunhoff@mandiant.com
- nursery/encrypt-data-using-aes william.ballenthin@mandiant.com Ivan Kwiatkowski (@JusticeRage)
- host-interaction/uac/bypass/bypass-uac-via-rpc david.cannings@pwc.com david@edeca.net
- nursery/check-for-vm-using-instruction-vpcext richard.weiss@mandiant.com
- nursery/get-windows-directory-from-kuser_shared_data david.cannings@pwc.com
- nursery/encrypt-data-using-openssl-dsa Ana06
- nursery/encrypt-data-using-openssl-ecdsa Ana06
- nursery/encrypt-data-using-openssl-rsa Ana06
- runtime/dotnet/execute-via-dotnet-startup-hook william.ballenthin@mandiant.com
- host-interaction/console/manipulate-console-buffer william.ballenthin@mandiant.com michael.hunhoff@mandiant.com
- nursery/access-wmi-data-in-dotnet michael.hunhoff@mandiant.com
- nursery/allocate-unmanaged-memory-via-dotnet michael.hunhoff@mandiant.com
- nursery/generate-random-bytes-in-dotnet michael.hunhoff@mandiant.com
- nursery/manipulate-console-window michael.hunhoff@mandiant.com
- nursery/obfuscated-with-koivm michael.hunhoff@mandiant.com
- nursery/implement-com-dll moritz.raabe@mandiant.com
- nursery/linked-against-libsodium @mr-tz
- compiler/nuitka/compiled-with-nuitka @williballenthin
- nursery/authenticate-data-with-md5-mac william.ballenthin@mandiant.com
- nursery/resolve-function-by-djb2-hash still@teamt5.org
- host-interaction/mutex/create-semaphore-on-linux @ramen0x3f
- host-interaction/mutex/lock-semaphore-on-linux @ramen0x3f
- host-interaction/mutex/unlock-semaphore-on-linux @ramen0x3f
- data-manipulation/hashing/sha384/hash-data-using-sha384 william.ballenthin@mandiant.com
- data-manipulation/hashing/sha512/hash-data-using-sha512 william.ballenthin@mandiant.com
- nursery/decode-data-using-url-encoding michael.hunhoff@mandiant.com
- nursery/manipulate-user-privileges michael.hunhoff@mandiant.com
- lib/get-os-version @mr-tz
- nursery/decrypt-data-using-tea william.ballenthin@mandiant.com
- nursery/encrypt-data-using-tea william.ballenthin@mandiant.com
- nursery/hash-data-using-whirlpool william.ballenthin@mandiant.com
- nursery/reference-base58-string william.ballenthin@mandiant.com
- communication/mailslot/create-mailslot william.ballenthin@mandiant.com
- executable/resource/access-dotnet-resource @mr-tz
- linking/static/linked-against-cpp-standard-library @mr-tz
- data-manipulation/compression/compress-data-using-lzo david@edeca.net david.cannings@pwc.com
- data-manipulation/compression/decompress-data-using-lzo david@edeca.net david.cannings@pwc.com
- communication/socket/tcp/create-tcp-socket-via-raw-afd-driver william.ballenthin@mandiant.com
- host-interaction/process/map-section-object william.ballenthin@mandiant.com
- lib/create-or-open-section-object william.ballenthin@mandiant.com
- load-code/dotnet/execute-dotnet-assembly-via-clr-host blas.kojusner@mandiant.com
- load-code/execute-vbscript-javascript-or-jscript-in-memory blas.kojusner@mandiant.com
- host-interaction/file-system/reference-absolute-stream-path-on-windows blas.kojusner@mandiant.com
- nursery/generate-method-via-reflection-in-dotnet michael.hunhoff@mandiant.com
- nursery/unmanaged-call-via-dynamic-pinvoke-in-dotnet michael.hunhoff@mandiant.com

### Bug Fixes
- render: convert feature attributes to aliased dictionary for vverbose #1152 @mike-hunhoff
- decouple Token dependency / extractor and features #1139 @mr-tz
- update pydantic model to guarantee type coercion #1176 @mike-hunhoff
- do not overwrite version in version.py during PyInstaller build #1169 @mr-tz
- render: fix vverbose rendering of offsets #1215 @williballenthin
- elf: better detect OS via GLIBC ABI version needed and dependencies #1221 @williballenthin
- dotnet: address unhandled exceptions with improved type checking #1230 @mike-hunhoff
- fix import-to-ida script formatting #1208 @williballenthin
- render: fix verbose rendering of scopes #1263 @williballenthin
- rules: better detect invalid rules #1282 @williballenthin
- show-features: better render strings with embedded whitespace #1267 @williballenthin
- handle vivisect bug around strings at instruction level, use min length 4 #1271 @williballenthin @mr-tz
- extractor: guard against invalid "calls from" features #1177 @mr-tz
- extractor: add format to global features #1258 @mr-tz
- extractor: discover all strings with length >= 4 #1280 @mr-tz
- extractor: don't extract byte features for strings #1293 @mr-tz

### capa explorer IDA Pro plugin
- fix: display instruction items #1154 @mr-tz
- fix: accept only plaintext pasted content #1194 @williballenthin
- fix: UnboundLocalError #1217 @williballenthin
- extractor: add support for COFF files and extern functions #1223 @mike-hunhoff
- doc: improve error messaging and documentation related to capa rule set #1249 @mike-hunhoff
- fix: assume 32-bit displacement for offsets #1250 @mike-hunhoff
- generator: refactor caching and matching #1251 @mike-hunhoff
- fix: improve exception handling to prevent IDA from locking up when errors occur #1262 @mike-hunhoff
- verify rule metadata using Pydantic #1167 @mr-tz
- extractor: make read consistent with file object behavior #1254 @mr-tz
- fix: UnboundLocalError x2 #1302 @mike-hunhoff
- cache capa results across IDA sessions #1279 @mr-tz

### Raw diffs
- [capa v4.0.1...v5.0.0](https://github.com/mandiant/capa/compare/v4.0.1...v5.0.0)
- [capa-rules v4.0.1...v5.0.0](https://github.com/mandiant/capa-rules/compare/v4.0.1...v5.0.0)


## v4.0.1 (2022-08-15)
Some rules contained invalid metadata fields that caused an error when rendering rule hits. We've updated all rules and enhanced the rule linter to catch such issues.

### New Rules (1)

- anti-analysis/obfuscation/obfuscated-with-vs-obfuscation jakub.jozwiak@mandiant.com


### Bug Fixes
- linter: use pydantic to validate rule metadata #1141 @mike-hunhoff
- build binaries using PyInstaller no longer overwrites functions in version.py #1136 @mr-tz

### Raw diffs
- [capa v4.0.0...v4.0.1](https://github.com/mandiant/capa/compare/v4.0.0...v4.0.1)
- [capa-rules v4.0.0...v4.0.1](https://github.com/mandiant/capa-rules/compare/v4.0.0...v4.0.1)

## v4.0.0 (2022-08-10)
Version 4 adds support for analyzing .NET executables. capa will autodetect .NET modules, or you can explicitly invoke the new feature extractor via `--format dotnet`. We've also extended the rule syntax for .NET features including `namespace` and `class`.

Additionally, new `instruction` scope and `operand` features enable users to create more explicit rules. These features are not backwards compatible. We removed the previously used `/x32` and `/x64` flavors of number and operand features.

We updated 49 existing rules and added 22 new rules leveraging these new features and characteristics to detect capabilities seen in .NET malware.

More breaking changes include updates to the JSON results document, freeze file format schema (now format version v2), and the internal handling of addresses.

Thanks for all the support, especially to @htnhan, @jtothej, @sara-rn, @anushkavirgaonkar, and @_re_fox!

*Deprecation warning: v4.0 will be the last capa version to support the SMDA backend.*

### New Features

 - add new scope "instruction" for matching mnemonics and operands #767 @williballenthin
 - add new feature "operand[{0, 1, 2}].number" for matching instruction operand immediate values #767 @williballenthin
 - add new feature "operand[{0, 1, 2}].offset" for matching instruction operand offsets #767 @williballenthin
 - extract additional offset/number features in certain circumstances #320 @williballenthin
 - add detection and basic feature extraction for dotnet #987 @mr-tz, @mike-hunhoff, @williballenthin
 - add file string extraction for dotnet files #1012 @mike-hunhoff
 - add file function-name extraction for dotnet files #1015 @mike-hunhoff
 - add unmanaged call characteristic for dotnet files #1023 @mike-hunhoff
 - add mixed mode characteristic feature extraction for dotnet files #1024 @mike-hunhoff
 - emit class and namespace features for dotnet files #1030 @mike-hunhoff
 - render: support Addresses that aren't simple integers, like .NET token+offset #981 @williballenthin
 - document rule tags and branches #1006 @williballenthin, @mr-tz

### Breaking Changes

  - instruction scope and operand feature are new and are not backwards compatible with older versions of capa
  - Python 3.7 is now the minimum supported Python version #866 @williballenthin
  - remove /x32 and /x64 flavors of number and operand features #932 @williballenthin
  - the tool now accepts multiple paths to rules, and JSON doc updated accordingly @williballenthin
  - extractors must use handles to identify functions/basic blocks/instructions #981 @williballenthin
  - the freeze file format schema was updated, including format version bump to v2 #986 @williballenthin

Deprecation notice: as described in [#937](https://github.com/mandiant/capa/issues/937), we plan to remove the SMDA backend for v5. If you rely on this backend, please reach out so we can discuss extending the support for SMDA or transitioning your workflow to use vivisect.

### New Rules (30)

- data-manipulation/encryption/aes/manually-build-aes-constants huynh.t.nhan@gmail.com
- nursery/get-process-image-filename michael.hunhoff@mandiant.com
- compiler/v/compiled-with-v jakub.jozwiak@mandiant.com
- compiler/zig/compiled-with-zig jakub.jozwiak@mandiant.com
- anti-analysis/packer/huan/packed-with-huan jakub.jozwiak@mandiant.com
- internal/limitation/file/internal-dotnet-file-limitation william.ballenthin@mandiant.com
- nursery/get-os-information-via-kuser_shared_data @mr-tz
- load-code/pe/resolve-function-by-parsing-PE-exports @sara-rn
- anti-analysis/packer/huan/packed-with-huan jakub.jozwiak@mandiant.com
- nursery/execute-dotnet-assembly anushka.virgaonkar@mandiant.com
- nursery/invoke-dotnet-assembly-method anushka.virgaonkar@mandiant.com
- collection/screenshot/capture-screenshot-via-keybd-event @_re_fox
- collection/browser/gather-chrome-based-browser-login-information @_re_fox
- nursery/power-down-monitor michael.hunhoff@mandiant.com
- nursery/hash-data-using-aphash @_re_fox
- nursery/hash-data-using-jshash @_re_fox
- host-interaction/file-system/files/list/enumerate-files-on-windows moritz.raabe@mandiant.com anushka.virgaonkar@mandiant.com
- nursery/check-clipboard-data anushka.virgaonkar@mandiant.com
- nursery/clear-clipboard-data anushka.virgaonkar@mandiant.com
- nursery/compile-dotnet-assembly anushka.virgaonkar@mandiant.com
- nursery/create-process-via-wmi anushka.virgaonkar@mandiant.com
- nursery/display-service-notification-message-box anushka.virgaonkar@mandiant.com
- nursery/find-process-by-name anushka.virgaonkar@mandiant.com
- nursery/generate-random-numbers-in-dotnet anushka.virgaonkar@mandiant.com
- nursery/send-keystrokes anushka.virgaonkar@mandiant.com
- nursery/send-request-in-dotnet anushka.virgaonakr@mandiant.com
- nursery/terminate-process-by-name-in-dotnet anushka.virgaonkar@mandiant.com
- nursery/hash-data-using-rshash @_re_fox
- persistence/authentication-process/act-as-credential-manager-dll jakub.jozwiak@mandiant.com
- persistence/authentication-process/act-as-password-filter-dll jakub.jozwiak@mandiant.com

### Bug Fixes
- improve handling _ prefix compile/link artifact #924 @mike-hunhoff
- better detect OS in ELF samples #988 @williballenthin
- display number feature zero in vverbose #1097 @mike-hunhoff

### capa explorer IDA Pro plugin
- improve file format extraction #918 @mike-hunhoff
- remove decorators added by IDA to ELF imports #919 @mike-hunhoff
- bug fixes for Address abstraction #1091 @mike-hunhoff

### Development

### Raw diffs
- [capa v3.2.0...v4.0.0](https://github.com/mandiant/capa/compare/v3.2.0...master)
- [capa-rules v3.2.0...v4.0.0](https://github.com/mandiant/capa-rules/compare/v3.2.0...master)

## v3.2.1 (2022-06-06)
This out-of-band release bumps the SMDA dependency version to enable installation on Python 3.10.

### Bug Fixes

- update SMDA dependency @mike-hunhoff #922

### Raw diffs
- [capa v3.2.0...v3.2.1](https://github.com/mandiant/capa/compare/v3.2.0...v3.2.1)
- [capa-rules v3.2.0...v3.2.1](https://github.com/mandiant/capa-rules/compare/v3.2.0...v3.2.1)

## v3.2.0 (2022-03-03)
This release adds a new characteristic `characteristic: call $+5` enabling users to create more explicit rules. The linter now also validates ATT&CK and MBC categories. Additionally, many dependencies, including the vivisect backend, have been updated.

One rule has been added and many more have been improved.

Thanks for all the support, especially to @kn0wl3dge and first time contributor @uckelman-sf!

### New Features

- linter: validate ATT&CK/MBC categories and IDs #103 @kn0wl3dge
- extractor: add characteristic "call $+5" feature #366 @kn0wl3dge

### New Rules (1)

- anti-analysis/obfuscation/obfuscated-with-advobfuscator jakub.jozwiak@mandiant.com

### Bug Fixes

- remove typing package as a requirement for Python 3.7+ compatibility #901 @uckelman-sf
- elf: fix OS detection for Linux kernel modules #867 @williballenthin

### Raw diffs
- [capa v3.1.0...v3.2.0](https://github.com/mandiant/capa/compare/v3.1.0...v3.2.0)
- [capa-rules v3.1.0...v3.2.0](https://github.com/mandiant/capa-rules/compare/v3.1.0...v3.2.0)

## v3.1.0 (2022-01-10)
This release improves the performance of capa while also adding 23 new rules and many code quality enhancements. We profiled capa's CPU usage and optimized the way that it matches rules, such as by short circuiting when appropriate. According to our testing, the matching phase is approximately 66% faster than v3.0.3! We also added support for Python 3.10, aarch64 builds, and additional MAEC metadata in the rule headers.
  
This release adds 23 new rules, including nine by Jakub Jozwiak of Mandiant. @ryantxu1 and @dzbeck updated the ATT&CK and MBC mappings for many rules. Thank you!
  
And as always, welcome first time contributors!

  - @kn0wl3dge
  - @jtothej
  - @cl30
  

### New Features

- engine: short circuit logic nodes for better performance #824 @williballenthin
- engine: add optimizer the order faster nodes first #829 @williballenthin
- engine: optimize rule evaluation by skipping rules that can't match #830 @williballenthin
- support python 3.10 #816 @williballenthin
- support aarch64 #683 @williballenthin
- rules: support maec/malware-family meta #841 @mr-tz
- engine: better type annotations/exhaustiveness checking #839 @cl30

### Breaking Changes: None

### New Rules (23)

- nursery/delete-windows-backup-catalog michael.hunhoff@mandiant.com
- nursery/disable-automatic-windows-recovery-features michael.hunhoff@mandiant.com
- nursery/capture-webcam-video @johnk3r
- nursery/create-registry-key-via-stdregprov michael.hunhoff@mandiant.com
- nursery/delete-registry-key-via-stdregprov michael.hunhoff@mandiant.com
- nursery/delete-registry-value-via-stdregprov michael.hunhoff@mandiant.com
- nursery/query-or-enumerate-registry-key-via-stdregprov michael.hunhoff@mandiant.com
- nursery/query-or-enumerate-registry-value-via-stdregprov michael.hunhoff@mandiant.com
- nursery/set-registry-value-via-stdregprov michael.hunhoff@mandiant.com
- data-manipulation/compression/decompress-data-using-ucl jakub.jozwiak@mandiant.com
- linking/static/wolfcrypt/linked-against-wolfcrypt jakub.jozwiak@mandiant.com
- linking/static/wolfssl/linked-against-wolfssl jakub.jozwiak@mandiant.com
- anti-analysis/packer/pespin/packed-with-pespin jakub.jozwiak@mandiant.com
- load-code/shellcode/execute-shellcode-via-windows-fibers jakub.jozwiak@mandiant.com
- load-code/shellcode/execute-shellcode-via-enumuilanguages jakub.jozwiak@mandiant.com
- anti-analysis/packer/themida/packed-with-themida william.ballenthin@mandiant.com
- load-code/shellcode/execute-shellcode-via-createthreadpoolwait jakub.jozwiak@mandiant.com
- host-interaction/process/inject/inject-shellcode-using-a-file-mapping-object jakub.jozwiak@mandiant.com
- load-code/shellcode/execute-shellcode-via-copyfile2 jakub.jozwiak@mandiant.com
- malware-family/plugx/match-known-plugx-module still@teamt5.org

### Rule Changes

  - update ATT&CK mappings by @ryantxu1
  - update ATT&CK and MBC mappings by @dzbeck
  - aplib detection by @cdong1012
  - golang runtime detection by @stevemk14eber

### Bug Fixes

- fix circular import error #825 @williballenthin
- fix smda negative number extraction #430 @kn0wl3dge

### capa explorer IDA Pro plugin

- pin supported versions to >= 7.4 and < 8.0 #849 @mike-hunhoff

### Development

- add profiling infrastructure #828 @williballenthin
- linter: detect shellcode extension #820 @mr-tz
- show features script: add backend flag #430 @kn0wl3dge

### Raw diffs
- [capa v3.0.3...v3.1.0](https://github.com/mandiant/capa/compare/v3.0.3...v3.1.0)
- [capa-rules v3.0.3...v3.1.0](https://github.com/mandiant/capa-rules/compare/v3.0.3...v3.1.0)


## v3.0.3 (2021-10-27)

This is primarily a rule maintenance release:
  - eight new rules, including all relevant techniques from [ATT&CK v10](https://medium.com/mitre-attack/introducing-attack-v10-7743870b37e3), and
  - two rules removed, due to the prevalence of false positives

We've also tweaked the status codes returned by capa.exe to be more specific and added a bit more metadata to the JSON output format.
 
As always, welcome first time contributors!
  - still@teamt5.org
  - zander.work@mandiant.com
                                                                                                     

### New Features

- show in which function a BB match is #130 @williballenthin
- main: exit with unique error codes when bailing #802 @williballenthin

### New Rules (8)

- nursery/resolve-function-by-fnv-1a-hash still@teamt5.org
- data-manipulation/encryption/encrypt-data-using-memfrob-from-glibc zander.work@mandiant.com
- collection/group-policy/discover-group-policy-via-gpresult william.ballenthin@mandiant.com
- host-interaction/bootloader/manipulate-safe-mode-programs william.ballenthin@mandiant.com
- nursery/enable-safe-mode-boot william.ballenthin@mandiant.com
- persistence/iis/persist-via-iis-module william.ballenthin@mandiant.com
- persistence/iis/persist-via-isapi-extension william.ballenthin@mandiant.com
- targeting/language/identify-system-language-via-api william.ballenthin@mandiant.com

## Removed rules (2)
- load-code/pe/parse-pe-exports: too many false positives in unrelated structure accesses
- anti-analysis/anti-vm/vm-detection/execute-anti-vm-instructions: too many false positives in junk code

### Bug Fixes

- update references from FireEye to Mandiant

### Raw diffs
- [capa v3.0.2...v3.0.3](https://github.com/fireeye/capa/compare/v3.0.2...v3.0.3)
- [capa-rules v3.0.2...v3.0.3](https://github.com/fireeye/capa-rules/compare/v3.0.2...v3.0.3)
  
## v3.0.2 (2021-09-28)
  
This release fixes an issue with the standalone executables built with PyInstaller when running capa against ELF files.

### Bug Fixes

- fix bug in PyInstaller config preventing ELF analysis #795 @mr-tz

### Raw diffs
- [capa v3.0.1...v3.0.2](https://github.com/fireeye/capa/compare/v3.0.1...v3.0.2)
- [capa-rules v3.0.1...v3.0.2](https://github.com/fireeye/capa-rules/compare/v3.0.1...v3.0.2)

## v3.0.1 (2021-09-27)

This version updates the version of vivisect used by capa. Users will experience fewer bugs and find improved analysis results.

Thanks to the community for highlighting issues and analysis misses. Your feedback is crucial to further improve capa.

### Bug Fixes

- fix many underlying bugs in vivisect analysis and update to version v1.0.5 #786 @williballenthin

### Raw diffs
- [capa v3.0.0...v3.0.1](https://github.com/fireeye/capa/compare/v3.0.0...v3.0.1)
- [capa-rules v3.0.0...v3.0.1](https://github.com/fireeye/capa-rules/compare/v3.0.0...v3.0.1)

## v3.0.0 (2021-09-15)

We are excited to announce version 3.0! :tada:

capa 3.0:
- adds support for ELF files targeting Linux thanks to [Intezer](https://www.intezer.com/)
- adds new features to specify OS, CPU architecture, and file format
- fixes a few bugs that may have led to false negatives (missed capabilities) in older versions
- adds 80 new rules, including 36 describing techniques for Linux

A huge thanks to everyone who submitted issues, provided feedback, and contributed code and rules.
Special acknowledgement to @Adir-Shemesh and @TcM1911 of [Intezer](https://www.intezer.com/) for contributing the code to enable ELF support.
Also, welcome first time contributors:
  - @jaredscottwilson
  - @cdong1012
  - @jlepore-fe 

### New Features

- all: add support for ELF files #700 @Adir-Shemesh @TcM1911
- rule format: add feature `format: ` for file format, like `format: pe` #723 @williballenthin
- rule format: add feature `arch: ` for architecture, like `arch: amd64` #723 @williballenthin
- rule format: add feature `os: ` for operating system, like `os: windows` #723 @williballenthin
- rule format: add feature `substring: ` for verbatim strings with leading/trailing wildcards #737 @williballenthin
- scripts: add `profile-memory.py` for profiling memory usage #736 @williballenthin
- main: add light weight ELF file feature extractor to detect file limitations #770 @mr-tz

### Breaking Changes

- rules using `format`, `arch`, `os`, or `substring` features cannot be used by capa versions prior to v3
- legacy term `arch` (i.e., "x32") is now called `bitness` @williballenthin
- freeze format gains new section for "global" features #759 @williballenthin

### New Rules (80)

- collection/webcam/capture-webcam-image @johnk3r
- nursery/list-drag-and-drop-files michael.hunhoff@mandiant.com
- nursery/monitor-clipboard-content michael.hunhoff@mandiant.com
- nursery/monitor-local-ipv4-address-changes michael.hunhoff@mandiant.com
- nursery/load-windows-common-language-runtime michael.hunhoff@mandiant.com
- nursery/resize-volume-shadow-copy-storage michael.hunhoff@mandiant.com
- nursery/add-user-account-group michael.hunhoff@mandiant.com
- nursery/add-user-account-to-group michael.hunhoff@mandiant.com
- nursery/add-user-account michael.hunhoff@mandiant.com
- nursery/change-user-account-password michael.hunhoff@mandiant.com
- nursery/delete-user-account-from-group michael.hunhoff@mandiant.com
- nursery/delete-user-account-group michael.hunhoff@mandiant.com
- nursery/delete-user-account michael.hunhoff@mandiant.com
- nursery/list-domain-servers michael.hunhoff@mandiant.com
- nursery/list-groups-for-user-account michael.hunhoff@mandiant.com
- nursery/list-user-account-groups michael.hunhoff@mandiant.com
- nursery/list-user-accounts-for-group michael.hunhoff@mandiant.com
- nursery/list-user-accounts michael.hunhoff@mandiant.com
- nursery/parse-url michael.hunhoff@mandiant.com
- nursery/register-raw-input-devices michael.hunhoff@mandiant.com
- anti-analysis/packer/gopacker/packed-with-gopacker jared.wilson@mandiant.com
- host-interaction/driver/create-device-object @mr-tz
- host-interaction/process/create/execute-command @mr-tz
- data-manipulation/encryption/create-new-key-via-cryptacquirecontext chuong.dong@mandiant.com
- host-interaction/log/clfs/append-data-to-clfs-log-container blaine.stancill@mandiant.com
- host-interaction/log/clfs/read-data-from-clfs-log-container blaine.stancill@mandiant.com
- data-manipulation/encryption/hc-128/encrypt-data-using-hc-128-via-wolfssl blaine.stancill@mandiant.com
- c2/shell/create-unix-reverse-shell joakim@intezer.com
- c2/shell/execute-shell-command-received-from-socket joakim@intezer.com
- collection/get-current-user joakim@intezer.com
- host-interaction/file-system/change-file-permission joakim@intezer.com
- host-interaction/hardware/memory/get-memory-information joakim@intezer.com
- host-interaction/mutex/lock-file joakim@intezer.com
- host-interaction/os/version/get-kernel-version joakim@intezer.com
- host-interaction/os/version/get-linux-distribution joakim@intezer.com
- host-interaction/process/terminate/terminate-process-via-kill joakim@intezer.com
- lib/duplicate-stdin-and-stdout joakim@intezer.com
- nursery/capture-network-configuration-via-ifconfig joakim@intezeer.com
- nursery/collect-ssh-keys joakim@intezer.com
- nursery/enumerate-processes-via-procfs joakim@intezer.com
- nursery/interact-with-iptables joakim@intezer.com
- persistence/persist-via-desktop-autostart joakim@intezer.com
- persistence/persist-via-shell-profile-or-rc-file joakim@intezer.com
- persistence/service/persist-via-rc-script joakim@intezer.com
- collection/get-current-user-on-linux joakim@intezer.com
- collection/network/get-mac-address-on-windows moritz.raabe@mandiant.com
- host-interaction/file-system/read/read-file-on-linux moritz.raabe@mandiant.com joakim@intezer.com
- host-interaction/file-system/read/read-file-on-windows moritz.raabe@mandiant.com
- host-interaction/file-system/write/write-file-on-windows william.ballenthin@mandiant.com
- host-interaction/os/info/get-system-information-on-windows moritz.raabe@mandiant.com joakim@intezer.com
- host-interaction/process/create/create-process-on-windows moritz.raabe@mandiant.com
- linking/runtime-linking/link-function-at-runtime-on-windows moritz.raabe@mandiant.com
- nursery/create-process-on-linux joakim@intezer.com
- nursery/enumerate-files-on-linux william.ballenthin@mandiant.com
- nursery/get-mac-address-on-linux joakim@intezer.com
- nursery/get-system-information-on-linux joakim@intezer.com
- nursery/link-function-at-runtime-on-linux joakim@intezer.com
- nursery/write-file-on-linux joakim@intezer.com
- communication/socket/tcp/send/obtain-transmitpackets-callback-function-via-wsaioctl jonathan.lepore@mandiant.com
- nursery/linked-against-cpp-http-library @mr-tz
- nursery/linked-against-cpp-json-library @mr-tz

### Bug Fixes

- main: fix `KeyError: 0` when reporting results @williballehtin #703
- main: fix potential false negatives due to namespaces across scopes @williballenthin #721
- linter: suppress some warnings about imports from ntdll/ntoskrnl @williballenthin #743
- linter: suppress some warnings about missing examples in the nursery @williballenthin #747

### capa explorer IDA Pro plugin

- explorer: add additional filter logic when displaying matches by function #686 @mike-hunhoff
- explorer: remove duplicate check when saving file #687 @mike-hunhoff
- explorer: update IDA extractor to use non-canon mnemonics #688 @mike-hunhoff
- explorer: allow user to add specified number of bytes when adding a Bytes feature in the Rule Generator #689 @mike-hunhoff
- explorer: enforce max column width Features and Editor panes #691 @mike-hunhoff
- explorer: add option to limit features to currently selected disassembly address #692 @mike-hunhoff
- explorer: update support documentation and runtime checks #741 @mike-hunhoff
- explorer: small performance boost to rule generator search functionality #742 @mike-hunhoff
- explorer: add support for arch, os, and format features #758 @mike-hunhoff
- explorer: improve parsing algorithm for rule generator feature editor #768 @mike-hunhoff

### Development

### Raw diffs
- [capa v2.0.0...v3.0.0](https://github.com/mandiant/capa/compare/v2.0.0...v3.0.0)
- [capa-rules v2.0.0...v3.0.0](https://github.com/mandiant/capa-rules/compare/v2.0.0...v3.0.0)


## v2.0.0 (2021-07-19)

We are excited to announce version 2.0! :tada:
capa 2.0:
- enables anyone to contribute rules more easily
- is the first Python 3 ONLY version
- provides more concise and relevant result via identification of library functions using FLIRT
  ![capa v2.0 results ignoring library code functions](doc/img/changelog/flirt-ignore.png)
- includes many features and enhancements for the capa explorer IDA plugin
- adds 93 new rules, including all new techniques introduced in MITRE ATT&CK v9

A huge thanks to everyone who submitted issues, provided feedback, and contributed code and rules. Many colleagues across dozens of organizations have volunteered their experience to improve this tool! :heart:


### New Features

- rules: update ATT&CK and MBC mappings https://github.com/mandiant/capa-rules/pull/317 @williballenthin
- main: use FLIRT signatures to identify and ignore library code #446 @williballenthin
- tests: update test cases and caching #545 @mr-tz
- scripts: capa2yara.py convert capa rules to YARA rules #561 @ruppde
- rule: add file-scope feature (`function-name`) for recognized library functions #567 @williballenthin
- main: auto detect shellcode based on file extension #516 @mr-tz
- main: more detailed progress bar output when matching functions #562 @mr-tz
- main: detect file limitations without doing code analysis for better performance #583 @williballenthin
- show-features: don't show features from library functions #569 @williballenthin
- linter: summarize results at the end #571 @williballenthin
- linter: check for `or` with always true child statement, e.g. `optional`, colors #348 @mr-tz

### Breaking Changes

- py3: drop Python 2 support #480 @Ana06
- meta: added `library_functions` field, `feature_counts.functions` does not include library functions any more #562 @mr-tz
- json: results document now contains parsed ATT&CK and MBC fields instead of canonical representation #526 @mr-tz
- json: record all matching strings for regex #159 @williballenthin
- main: implement file limitations via rules not code #390 @williballenthin
- json: correctly render negative offsets #619 @williballenthin
- library: remove logic from `__init__.py` throughout #622 @williballenthin

### New Rules (93)

- anti-analysis/packer/amber/packed-with-amber @gormaniac
- collection/file-managers/gather-3d-ftp-information @re-fox
- collection/file-managers/gather-alftp-information @re-fox
- collection/file-managers/gather-bitkinex-information @re-fox
- collection/file-managers/gather-blazeftp-information @re-fox
- collection/file-managers/gather-bulletproof-ftp-information @re-fox
- collection/file-managers/gather-classicftp-information @re-fox
- collection/file-managers/gather-coreftp-information @re-fox
- collection/file-managers/gather-cuteftp-information @re-fox
- collection/file-managers/gather-cyberduck-information @re-fox
- collection/file-managers/gather-direct-ftp-information @re-fox
- collection/file-managers/gather-directory-opus-information @re-fox
- collection/file-managers/gather-expandrive-information @re-fox
- collection/file-managers/gather-faststone-browser-information @re-fox
- collection/file-managers/gather-fasttrack-ftp-information @re-fox
- collection/file-managers/gather-ffftp-information @re-fox
- collection/file-managers/gather-filezilla-information @re-fox
- collection/file-managers/gather-flashfxp-information @re-fox
- collection/file-managers/gather-fling-ftp-information @re-fox
- collection/file-managers/gather-freshftp-information @re-fox
- collection/file-managers/gather-frigate3-information @re-fox
- collection/file-managers/gather-ftp-commander-information @re-fox
- collection/file-managers/gather-ftp-explorer-information @re-fox
- collection/file-managers/gather-ftp-voyager-information @re-fox
- collection/file-managers/gather-ftpgetter-information @re-fox
- collection/file-managers/gather-ftpinfo-information @re-fox
- collection/file-managers/gather-ftpnow-information @re-fox
- collection/file-managers/gather-ftprush-information @re-fox
- collection/file-managers/gather-ftpshell-information @re-fox
- collection/file-managers/gather-global-downloader-information @re-fox
- collection/file-managers/gather-goftp-information @re-fox
- collection/file-managers/gather-leapftp-information @re-fox
- collection/file-managers/gather-netdrive-information @re-fox
- collection/file-managers/gather-nexusfile-information @re-fox
- collection/file-managers/gather-nova-ftp-information @re-fox
- collection/file-managers/gather-robo-ftp-information @re-fox
- collection/file-managers/gather-securefx-information @re-fox
- collection/file-managers/gather-smart-ftp-information @re-fox
- collection/file-managers/gather-softx-ftp-information @re-fox
- collection/file-managers/gather-southriver-webdrive-information @re-fox
- collection/file-managers/gather-staff-ftp-information @re-fox
- collection/file-managers/gather-total-commander-information @re-fox
- collection/file-managers/gather-turbo-ftp-information @re-fox
- collection/file-managers/gather-ultrafxp-information @re-fox
- collection/file-managers/gather-winscp-information @re-fox
- collection/file-managers/gather-winzip-information @re-fox
- collection/file-managers/gather-wise-ftp-information @re-fox
- collection/file-managers/gather-ws-ftp-information @re-fox
- collection/file-managers/gather-xftp-information @re-fox
- data-manipulation/compression/decompress-data-using-aplib @r3c0nst @mr-tz
- host-interaction/bootloader/disable-code-signing @williballenthin
- host-interaction/bootloader/manipulate-boot-configuration @williballenthin
- host-interaction/driver/disable-driver-code-integrity @williballenthin
- host-interaction/file-system/bypass-mark-of-the-web @williballenthin
- host-interaction/network/domain/get-domain-information @recvfrom
- host-interaction/session/get-logon-sessions @recvfrom
- linking/runtime-linking/resolve-function-by-fin8-fasthash @r3c0nst @mr-tz
- nursery/build-docker-image @williballenthin
- nursery/create-container @williballenthin
- nursery/encrypt-data-using-fakem-cipher @mike-hunhoff
- nursery/list-containers @williballenthin
- nursery/run-in-container @williballenthin
- persistence/registry/appinitdlls/disable-appinit_dlls-code-signature-enforcement @williballenthin
- collection/password-manager/steal-keepass-passwords-using-keefarce @Ana06
- host-interaction/network/connectivity/check-internet-connectivity-via-wininet matthew.williams@mandiant.com michael.hunhoff@mandiant.com
- nursery/create-bits-job @mr-tz
- nursery/execute-syscall-instruction @kulinacs @mr-tz
- nursery/connect-to-wmi-namespace-via-wbemlocator michael.hunhoff@mandiant.com
- anti-analysis/obfuscation/obfuscated-with-callobfuscator johnk3r
- executable/installer/inno-setup/packaged-as-an-inno-setup-installer awillia2@cisco.com
- data-manipulation/hashing/djb2/hash-data-using-djb2 awillia2@cisco.com
- data-manipulation/encoding/base64/decode-data-using-base64-via-dword-translation-table gilbert.elliot@mandiant.com
- nursery/list-tcp-connections-and-listeners michael.hunhoff@mandiant.com
- nursery/list-udp-connections-and-listeners michael.hunhoff@mandiant.com
- nursery/log-keystrokes-via-raw-input-data michael.hunhoff@mandiant.com
- nursery/register-http-server-url michael.hunhoff@mandiant.com
- internal/limitation/file/internal-autoit-file-limitation.yml william.ballenthin@mandiant.com
- internal/limitation/file/internal-dotnet-file-limitation.yml william.ballenthin@mandiant.com
- internal/limitation/file/internal-installer-file-limitation.yml william.ballenthin@mandiant.com
- internal/limitation/file/internal-packer-file-limitation.yml william.ballenthin@mandiant.com
- host-interaction/network/domain/enumerate-domain-computers-via-ldap awillia2@cisco.com
- host-interaction/network/domain/get-domain-controller-name awillia2@cisco.com
- internal/limitation/file/internal-visual-basic-file-limitation @mr-tz
- data-manipulation/hashing/md5/hash-data-with-md5 moritz.raabe@mandiant.com
- compiler/autohotkey/compiled-with-autohotkey awillia2@cisco.com
- internal/limitation/file/internal-autohotkey-file-limitation @mr-tz
- host-interaction/process/dump/create-process-memory-minidump michael.hunhoff@mandiant.com
- nursery/get-storage-device-properties michael.hunhoff@mandiant.com
- nursery/execute-shell-command-via-windows-remote-management michael.hunhoff@mandiant.com
- nursery/get-token-privileges michael.hunhoff@mandiant.com
- nursery/prompt-user-for-credentials michael.hunhoff@mandiant.com
- nursery/spoof-parent-pid michael.hunhoff@mandiant.com

### Bug Fixes

- build: use Python 3.8 for PyInstaller to support consistently running across multiple operating systems including Windows 7 #505 @mr-tz
- main: correctly match BB-scope matches at file scope #605 @williballenthin
- main: do not process non-PE files even when --format explicitly provided #664 @mr-tz

### capa explorer IDA Pro plugin
- explorer: IDA 7.6 support #497 @williballenthin
- explorer: explain how to install IDA 7.6 patch to enable the plugin #528 @williballenthin
- explorer: document IDA 7.6sp1 as alternative to the patch #536 @Ana06
- explorer: add support for function-name feature #618 @mike-hunhoff
- explorer: circular import workaround #654 @mike-hunhoff
- explorer: add argument to control whether to automatically analyze when running capa explorer #548 @Ana06
- explorer: extract API features via function names recognized by IDA/FLIRT #661 @mr-tz

### Development

- ci: add capa release link to capa-rules tag #517 @Ana06
- ci, changelog: update `New Rules` section in CHANGELOG automatically https://github.com/mandiant/capa-rules/pull/374 #549 #604 @Ana06
- ci, changelog: support multiple author in sync GH https://github.com/mandiant/capa-rules/pull/378 @Ana06
- ci, lint: check statements for single child statements #563 @mr-tz
- ci: reject PRs without CHANGELOG update to ensure CHANGELOG is kept up-to-date #584 @Ana06
- ci: test that scripts run #660 @mr-tz

### Raw diffs

<!-- The diff uses v1.6.1 because master doesn't include v1.6.2 and v1.6.3 -->
- [capa v1.6.1...v2.0.0](https://github.com/mandiant/capa/compare/v1.6.1...v2.0.0)
- [capa-rules v1.6.1...v2.0.0](https://github.com/mandiant/capa-rules/compare/v1.6.1...v2.0.0)


## v1.6.3 (2021-04-29)

This release adds IDA 7.6 support to capa.

### Changes

- IDA 7.6 support @williballenthin @Ana06

### Raw diffs

  - [capa v1.6.2...v1.6.3](https://github.com/mandiant/capa/compare/v1.6.2...v1.6.3)


## v1.6.2 (2021-04-13)

This release backports a fix to capa 1.6: The Windows binary was built with Python 3.9 which doesn't support Windows 7.

### Bug Fixes

- build: use Python 3.8 for PyInstaller to support consistently running across multiple operating systems including Windows 7 @mr-tz @Ana06

### Raw diffs

  - [capa v1.6.1...v1.6.2](https://github.com/mandiant/capa/compare/v1.6.1...v1.6.2)


## v1.6.1 (2021-04-07)

This release includes several bug fixes, such as a vivisect issue that prevented capa from working on Windows with Python 3. It also adds 17 new rules and a bunch of improvements in the rules and IDA rule generator. We appreciate everyone who opened issues, provided feedback, and contributed code and rules.

### Upcoming changes

**This is the very last capa release that supports Python 2.** The next release will be v2.0 and will have breaking changes, including the removal of Python 2 support.

### New features

- explorer: add support for multi-line tab and SHIFT + Tab #474 @mike-hunhoff

![multi-line tab in rule generator](doc/img/changelog/tab.gif)

### New Rules (17)

- encrypt data using RC4 with custom key via WinAPI @MalwareMechanic
- encrypt data using Curve25519 @dandonov
- packaged as an IExpress self-extracting archive @recvfrom
- create registry key via offline registry library @johnk3r
- open registry key via offline registry library @johnk3r
- query registry key via offline registry library @johnk3r
- set registry key via offline registry library @johnk3r
- delete registry key via offline registry library @johnk3r
- enumerate PE sections @Ana06
- inject DLL reflectively @Ana06
- inspect section memory permissions @Ana06
- parse PE exports @Ana06
- rebuild import table @Ana06
- compare security identifiers @mike-hunhoff
- get user security identifier @mike-hunhoff
- listen for remote procedure calls @mike-hunhoff
- query remote server for available data @mike-hunhoff

### Bug Fixes

- vivisect: update to v1.0.1 which includes bug fix for #459 (capa failed in Windows with Python 3 and vivisect) #512 @williballenthin
- explorer: fix initialize rules directory #464 @mike-hunhoff
- explorer: support subscope rules #493 @mike-hunhoff
- explorer: add checks to validate matched data when searching #500 @mike-hunhoff
- features, explorer: add support for string features with special characters e.g. '\n' #468 @mike-hunhoff

### Changes

- vivisect: raises `IncompatibleVivVersion` instead of `UnicodeDecodeError` when using incompatible Python 2 `.viv` files with Python3 #479 @Ana06
- explorer: improve settings modification #465 @mike-hunhoff
- rules: improvements @mr-tz, @re-fox, @mike-hunhoff
- rules, lint: enforce string with double quotes formatting in rules #468 @mike-hunhoff
- lint: ensure LF end of line #485 #486 @mr-tz
- setup: pin dependencies #513 #504 @Ana06 @mr-tz

### Development

- ci: test on Windows, Ubuntu, macOS across Python versions #470 @mr-tz @Ana06
- ci: pin OS versions #491 @williballenthin
- ci: tag capa-rules on release #476 @Ana06
- doc: document release process #476 @Ana06
- doc: Improve README badges #477 #478 @ana06 @mr-tz
- doc: update capa explorer documentation #503 @mike-hunhoff
- doc: add PR template #495 @mr-tz
- changelog: document incompatibility of viv files #475 @Ana06
- rule loading: ignore files starting with .git #492 @mr-tz

### Raw diffs

  - [capa v1.6.0...v1.6.1](https://github.com/mandiant/capa/compare/v1.6.0...v1.6.1)
  - [capa-rules v1.6.0...v1.6.1](https://github.com/mandiant/capa-rules/compare/v1.6.0...v1.6.1)


## v1.6.0 (2021-03-09)

This release adds the capa explorer rule generator plugin for IDA Pro, vivisect support for Python 3 and 12 new rules. We appreciate everyone who opened issues, provided feedback, and contributed code and rules. Thank you also to the vivisect development team (@rakuy0, @atlas0fd00m) for the Python 3 support (`vivisect==1.0.0`) and the fixes for Python 2 (`vivisect==0.2.1`).

### Rule Generator IDA Plugin

The capa explorer IDA plugin now helps you quickly build new capa rules using features extracted directly from your IDA database. Without leaving the plugin interface you can use the features extracted by capa explorer to develop and test new rules and save your work directly to your capa rules directory. To get started select the new `Rule Generator` tab, navigate to a function in the IDA `Disassembly` view, and click `Analyze`. For more information check out the capa explorer [readme](https://github.com/mandiant/capa/blob/master/capa/ida/plugin/README.md).

![](doc/img/rulegen_expanded.png)

### Python 2/3 vivisect workspace compatibility

This version of capa adds Python 3 support in vivisect. Note that `.viv` files (generated by vivisect) are not compatible between Python 2 and Python 3. When updating to Python 3 you need to delete all the `.viv` files for capa to work.

If you get the following error (or a similar one), you most likely need to delete `.viv` files:
```
UnicodeDecodeError: 'ascii' codec can't decode byte 0x90 in position 2: ordinal not in range(128)
```

### Upcoming changes

**This is the last capa release that supports Python 2.** The next release will be v2.0 and will have breaking changes, including the removal of Python 2 support.

If you have workflows that rely on the Python 2 version and need future maintenance, please reach out. We may be able to supply limited backports of key fixes and features.

### New features

- explorer: Add capa explorer rule generator plugin for IDA Pro. Now capa explorer helps you build new capa rules!  #426, #438, #439 @mike-hunhoff
- python: Python 3 support in vivisect #421 @Ana06
- main: Add backend option in Python 3 to select the backend to be used (either SMDA or vivisect) #421 @Ana06
- python: Python 3 support in IDA #429, #437 @mike-hunhoff
- ci: test pyinstaller CI #452 @williballenthin
- scripts: enable multiple backends in `show-features.py` #429 @mike-hunhoff
- scripts: add `scripts/vivisect-py2-vs-py3.sh`  to compare vivisect Python 2 vs 3 (can easily be modified to test run times and compare different versions) #421 @Ana06

### New Rules (12)

- patch process command line @re-fox @williballenthin (graduated from nursery)
- compiled with dmd @re-fox
- compiled with exe4j @johnk3r
- compiled from Visual Basic @williballenthin
- capture screenshot in Go @TcM1911
- compiled with Nim @mike-hunhoff
- linked against Go process enumeration library @TcM1911
- linked against Go registry library @TcM1911
- linked against Go WMI library @TcM1911
- linked against Go static asset library @TcM1911
- inspect load icon resource @mike-hunhoff
- linked against XZip @mr-tz

### Bug Fixes

- ida: check for unmapped addresses when resolving data references #436 @mike-hunhoff

### Changes

- setup: vivisect v1.0.0 is the default backend for Python3 (it was SMDA before) #421 @Ana06
- setup: bump vivisect to 0.2.1 #454 @mr-tz
- linter: adding ntoskrnl, ntdll overlap lint #428 @mike-hunhoff
- ci: use py3.9 and pyinstaller 4.2 to build standalone binaries #452 @williballenthin
- scripts: remove old migration script #450 @williballenthin

### Development

- main: factor out common cli argument handling #450 @williballenthin

### Raw diffs

  - [capa v1.5.1...v1.6.0](https://github.com/mandiant/capa/compare/v1.5.1...v1.6.0)
  - [capa-rules v1.5.1...v1.6.0](https://github.com/mandiant/capa-rules/compare/v1.5.1...v1.6.0)


## v1.5.1 (2021-02-09)

This release fixes the version number that we forgot to update for v1.5.0 (therefore, v1.5.0 was not published to pypi). It also includes 1 new rule and some rule improvements.

### New Rules (1)

- encrypt data using vest @re-fox

### Raw diffs

  - [capa v1.5.0...v1.5.1](https://github.com/mandiant/capa/compare/v1.5.1...v1.6.0)
  - [capa-rules v1.5.0...v1.5.1](https://github.com/mandiant/capa-rules/compare/v1.5.1...v1.6.0)


## v1.5.0 (2021-02-05)

This release brings support for running capa under Python 3 via [SMDA](https://github.com/danielplohmann/smda), more thorough CI testing and linting, better extraction of strings and byte features, and 50 (!) new rules. We appreciate everyone who opened issues, provided feedback, and contributed code and rules. A special shout out to the following new project contributors:

  - @johnk3r
  - @doomedraven
  - @stvemillertime
  - @itreallynick
  - @0x534a
  
@dzbeck also added [Malware Behavior Catalog](https://github.com/MBCProject/mbc-markdown) (MBC) and ATT&CK mappings for many rules.

Download a standalone binary below and checkout the readme [here on GitHub](https://github.com/mandiant/capa/). Report issues on our [issue tracker](https://github.com/mandiant/capa/issues) and contribute new rules at [capa-rules](https://github.com/mandiant/capa-rules/).


### New Features

  - py3 support via SMDA #355 @danielplohmann @jcrussell
  - scripts: example of using capa as a library #372, #380 @doomedraven
  - ci: enable dependabot #373 @mr-tz
  - ci: lint rules @mr-tz
  - ci: lint rule format #401 @mr-tz
  - freeze: add base address #391 @mr-tz
  - json: meta: add base address #412 @mr-tz

### New Rules (50)

  - 64-bit execution via heavens gate @recvfrom
  - contain anti-disasm techniques @mr-tz
  - check for microsoft office emulation @re-fox
  - check for windows sandbox via device @re-fox
  - check for windows sandbox via dns suffix @re-fox
  - check for windows sandbox via genuine state @re-fox
  - check for windows sandbox via process name @re-fox
  - check for windows sandbox via registry @re-fox
  - capture microphone audio @re-fox
  - capture public ip @re-fox
  - get domain trust relationships @johnk3r
  - check HTTP status code @mr-tz
  - compiled with perl2exe @re-fox
  - compiled with ps2exe @re-fox
  - compiled with pyarmor @stvemillertime, @itreallynick
  - validate payment card number using luhn algorithm @re-fox
  - hash data using fnv @re-fox @mr-tz
  - generate random numbers via WinAPI @mike-hunhoff @johnk3r
  - enumerate files recursively @re-fox
  - get file system object information @mike-hunhoff
  - read virtual disk @re-fox
  - register minifilter driver @mike-hunhoff
  - start minifilter driver @mike-hunhoff
  - enumerate gui resources @johnk3r
  - simulate CTRL ALT DEL @mike-hunhoff
  - hijack thread execution @0x534a
  - inject dll @0x534a
  - inject pe @0x534a
  - create or open registry key @mike-hunhoff
  - delete registry value @mike-hunhoff
  - query or enumerate registry key @mike-hunhoff
  - query or enumerate registry value @mike-hunhoff
  - resume thread @0x534a
  - suspend thread @0x534a
  - allocate memory @0x534a
  - allocate RW memory @0x534a
  - contain pusha popa sequence @mr-tz
  - create or open file @mike-hunhoff
  - open process @0x534a
  - open thread @0x534a
  - get kernel32 base address @mr-tz
  - get ntdll base address @mr-tz
  - encrypt or decrypt data via BCrypt @mike-hunhoff
  - generate random numbers using the Delphi LCG @williballenthin
  - hash data via BCrypt @mike-hunhoff
  - migrate process to active window station @williballenthin
  - patch process command line @williballenthin
  - resolve function by hash @williballenthin
  - persist via Winlogon Helper DLL registry key @0x534a
  - schedule task via command line @0x534a

### Bug Fixes

  - doc: pyinstaller build process @mr-tz
  - ida: better bytes extraction #409 @mike-hunhoff
  - viv: better unicode string extraction #364 @mike-hunhoff
  - viv: better unicode string extraction #378 @mr-tz
  - viv: more xor instructions #379 @mr-tz
  - viv: decrease logging verbosity #381 @mr-tz
  - rules: fix api description syntax #403 @mike-hunhoff
  - main: disable progress background thread #410 @mike-hunhoff
  
### Changes

  - rules: return lib rules for scopes #398 @mr-tz
  
### Raw diffs

  - [capa v1.4.1...v1.5.0](https://github.com/mandiant/capa/compare/v1.4.1...v1.5.0)
  - [capa-rules v1.4.0...v1.5.0](https://github.com/mandiant/capa-rules/compare/v1.4.0...v1.5.0)

## v1.4.1 (2020-10-23)

This release fixes an issue building capa on our CI server, which prevented us from building standalone binaries for v1.4.1.

### Bug Fixes

  - install VC dependencies for Python 2.7 during Windows build
  
### Raw diffs

  - [capa v1.4.0...v1.4.1](https://github.com/mandiant/capa/compare/v1.4.0...v1.4.1)
  - [capa-rules v1.4.0...v1.4.1](https://github.com/mandiant/capa-rules/compare/v1.4.0...v1.4.1)  

## v1.4.0 (2020-10-23)

This capa release includes changes to the rule parsing, enhanced feature extraction, various bug fixes, and improved capa scripts. Everyone should benefit from the improved functionality and performance. The community helped to add 69 new rules. We appreciate everyone who opened issues, provided feedback, and contributed code and rules. A special shout out to the following new project contributors:

  - @mwilliams31
  - @yt0ng

@dzbeck added [Malware Behavior Catalog](https://github.com/MBCProject/mbc-markdown) (MBC) and ATT&CK mappings for 86 rules.

Download a standalone binary below and checkout the readme [here on GitHub](https://github.com/mandiant/capa/). Report issues on our [issue tracker](https://github.com/mandiant/capa/issues) and contribute new rules at [capa-rules](https://github.com/mandiant/capa-rules/).

### New features

  - script that demonstrates bulk processing @williballenthin #307
  - main: render MBC table @mr-tz #332
  - ida backend: improve detection of APIs called via two or more chained thunks @mike-hunhoff #340
  - viv backend: improve detection of APIs called via two or more chained thunks @mr-tz #341
  - features: extract APIs called via jmp instruction @mr-tz #337

### New rules

  - clear the Windows event log @mike-hunhoff
  - crash the Windows event logging service @mike-hunhoff
  - packed with kkrunchy @re-fox
  - packed with nspack @re-fox
  - packed with pebundle @re-fox
  - packed with pelocknt @re-fox
  - packed with peshield @re-fox
  - packed with petite @re-fox
  - packed with rlpack @re-fox
  - packed with upack @re-fox
  - packed with y0da crypter @re-fox
  - compiled with rust @re-fox
  - compute adler32 checksum @mwilliams31
  - encrypt-data-using-hc-128 @recvfrom
  - manipulate console @williballenthin
  - references logon banner @re-fox
  - terminate process via fastfail @re-fox
  - delete volume shadow copies @mr-tz
  - authenticate HMAC @mr-tz
  - compiled from EPL @williballenthin
  - compiled with Go @williballenthin
  - create Restart Manager session @mike-hunhoff
  - decode data using Base64 via WinAPI @mike-hunhoff
  - empty recycle bin quietly @mwilliams31
  - enumerate network shares @mike-hunhoff
  - hook routines via microsoft detours @williballenthin
  - hooked by API Override @williballenthin
  - impersonate user @mike-hunhoff
  - the @williballenthin packer detection package, thanks to Hexacorn for the data, see https://www.hexacorn.com/blog/2016/12/15/pe-section-names-re-visited/
    - packed with CCG
    - packed with Crunch
    - packed with Dragon Armor
    - packed with enigma
    - packed with Epack
    - packed with MaskPE
    - packed with MEW
    - packed with Mpress
    - packed with Neolite
    - packed with PECompact
    - packed with Pepack
    - packed with Perplex
    - packed with ProCrypt
    - packed with RPCrypt
    - packed with SeauSFX
    - packed with Shrinker
    - packed with Simple Pack
    - packed with StarForce
    - packed with SVKP
    - packed with Themida
    - packed with TSULoader
    - packed with VProtect
    - packed with WWPACK
    - rebuilt by ImpRec
    - packaged as a Pintool
    - packaged as a CreateInstall installer
    - packaged as a WinZip self-extracting archive
  - reference 114DNS DNS server @williballenthin
  - reference AliDNS DNS server @williballenthin
  - reference Cloudflare DNS server @williballenthin
  - reference Comodo Secure DNS server @williballenthin
  - reference Google Public DNS server @williballenthin
  - reference Hurricane Electric DNS server @williballenthin
  - reference kornet DNS server @williballenthin
  - reference L3 DNS server @williballenthin
  - reference OpenDNS DNS server @williballenthin
  - reference Quad9 DNS server @williballenthin
  - reference Verisign DNS server @williballenthin
  - run as service @mike-hunhoff
  - schedule task via ITaskService @mike-hunhoff
  - references DNS over HTTPS endpoints @yt0ng

### Bug fixes

  - ida plugin: fix tree-view exception @mike-hunhoff #315
  - ida plugin: fix feature count @mike-hunhoff
  - main: fix reported total rule count @williballenthin #325
  - features: fix handling of API names with multiple periods @mike-hunhoff #329
  - ida backend: find all byte sequences instead of only first @mike-hunhoff #335
  - features: display 0 value @mr-tz #338
  - ida backend: extract ordinal and name imports @mr-tz #343
  - show-features: improvements and support within IDA @mr-tz #342
  - main: sanity check MBC rendering @williballenthin
  - main: handle sample path that contains non-ASCII characters @mr-tz #328

### Changes

  - rules: use yaml.CLoader for better performance @williballenthin #306
  - rules: parse descriptions for statements @mr-tz #312

### Raw diffs

  - [capa v1.3.0...v1.4.0](https://github.com/mandiant/capa/compare/v1.3.0...v1.4.0)
  - [capa-rules v1.3.0...v1.4.0](https://github.com/mandiant/capa-rules/compare/v1.3.0...v1.4.0)

## v1.3.0 (2020-09-14)

This release brings newly updated mappings to the [Malware Behavior Catalog version 2.0](https://github.com/MBCProject/mbc-markdown), many enhancements to the IDA Pro plugin, [flare-capa on PyPI](https://pypi.org/project/flare-capa/), a bunch of bug fixes to improve feature extraction, and four new rules. We received contributions from ten reverse engineers, including seven new ones:

  - @dzbeck
  - @recvfrom
  - @toomanybananas
  - @cclauss 
  - @adamprescott91 
  - @weslambert
  - @stevemk14ebr 
  
Download a standalone binary below and checkout the readme [here on GitHub](https://github.com/mandiant/capa/). Report issues on our [issue tracker](https://github.com/mandiant/capa/issues) and contribute new rules at [capa-rules](https://github.com/mandiant/capa-rules/).

### Key changes to IDA Plugin

The IDA Pro integration is now distributed as a real plugin, instead of a script. This enables a few things:

  - keyboard shortcuts and file menu integration
  - updates distributed PyPI/`pip install --upgrade` without touching your `%IDADIR%`
  - generally doing thing the "right way"

How to get this new version? It's easy: download [capa_explorer.py](https://raw.githubusercontent.com/mandiant/capa/master/capa/ida/plugin/capa_explorer.py) to your IDA plugins directory and update your capa installation (incidentally, this is a good opportunity to migrate to `pip install flare-capa` instead of git checkouts). Now you should see the plugin listed in the `Edit > Plugins > FLARE capa explorer` menu in IDA. 

Please refer to the plugin [readme](https://github.com/mandiant/capa/blob/master/capa/ida/plugin/README.md) for additional information on installing and using the IDA Pro plugin.

Please open an issue in this repository if you notice anything weird.
 
### New features

  - ida plugin: now a real plugin, not a script @mike-hunhoff 
  - core: distributed via PyPI as [flare-capa](https://pypi.org/project/flare-capa/) @williballenthin 
  - features: enable automatic A/W handling for imports @williballenthin @Ana06 #246 
  - ida plugin: persist rules directory setting via [ida-settings](https://github.com/williballenthin/ida-settings) @williballenthin #268
  - ida plugin: add search bar to results view @williballenthin #285
  - ida plugin: add `Analyze` and `Reset` buttons to tree view @mike-hunhoff #304
  - ida plugin: add status label to tree view @mike-hunhoff
  - ida plugin: add progress indicator @mike-hunhoff, @mr-tz

### New rules

  - compiled with py2exe @re-fox
  - resolve path using msvcrt @re-fox 
  - decompress data using QuickLZ @edeca
  - encrypt data using sosemanuk @recvfrom 

### Bug fixes

  - rule: reduce FP in DNS resolution @toomanybananas
  - engine: report correct strings matched via regex @williballenthin #262 
  - formatter: correctly format descriptions in two-line syntax @williballenthin @recvfrom #263 
  - viv: better extract offsets from SibOper operands @williballenthin @edeca #276 
  - import-to-ida: fix import error @cclauss 
  - viv: don't write settings to ~/.viv/viv.json @williballenthin @rakuy0 @weslambert #244
  - ida plugin: remove dependency loop that resulted in unnecessary overhead @mike-hunhoff #303
  - ida plugin: correctly highlight regex matches in IDA Disassembly view @mike-hunhoff #305
  - ida plugin: better handle rule directory prompt and failure case @stevemk14ebr @mike-hunhoff #309

### Changes

  - rules: update meta mapping to MBC 2.0! @dzbeck
  - render: don't display rules that are also matched by other rules @williballenthin @Ana06 #224
  - ida plugin: simplify tabs, removing summary and adding detail to results view @williballenthin #286
  - ida plugin: analysis is no longer automatically started when plugin is first opened @mike-hunhoff #304
  - ida plugin: user must manually select a capa rules directory before analysis can be performed @mike-hunhoff
  - ida plugin: user interface controls are disabled until analysis is performed @mike-hunhoff #304

### Raw diffs

  - [capa v1.2.0...v1.3.0](https://github.com/mandiant/capa/compare/v1.2.0...v1.3.0)
  - [capa-rules v1.2.0...v1.3.0](https://github.com/mandiant/capa-rules/compare/v1.2.0...v1.3.0)

## v1.2.0 (2020-08-31)

This release brings UI enhancements, especially for the IDA Pro plugin, 
investment towards py3 support,
fixes some bugs identified by the community, 
and 46 (!) new rules.
We received contributions from ten reverse engineers, including five new ones:

  - @agithubuserlol
  - @recvfrom
  - @D4nch3n
  - @edeca
  - @winniepe 
  
Download a standalone binary below and checkout the readme [here on GitHub](https://github.com/mandiant/capa/).
Report issues on our [issue tracker](https://github.com/mandiant/capa/issues)
and contribute new rules at [capa-rules](https://github.com/mandiant/capa-rules/).
 
### New features

  - ida plugin: display arch flavors @mike-hunhoff
  - ida plugin: display block descriptions @mike-hunhoff
  - ida backend: extract features from nested pointers @mike-hunhoff
  - main: show more progress output @williballenthin
  - core: pin dependency versions #258 @recvfrom

### New rules
  - bypass UAC via AppInfo ALPC @agithubuserlol
  - bypass UAC via token manipulation @agithubuserlol
  - check for sandbox and av modules @re-fox
  - check for sandbox username @re-fox
  - check if process is running under wine @re-fox
  - validate credit card number using luhn algorithm @re-fox
  - validate credit card number using luhn algorithm with no lookup table @re-fox
  - hash data using FNV @edeca @mr-tz
  - link many functions at runtime @mr-tz
  - reference public RSA key @mr-tz
  - packed with ASPack @williballenthin
  - delete internet cache @mike-hunhoff
  - enumerate internet cache @mike-hunhoff
  - send ICMP echo request @mike-hunhoff
  - check for debugger via API @mike-hunhoff
  - check for hardware breakpoints @mike-hunhoff
  - check for kernel debugger via shared user data structure @mike-hunhoff
  - check for protected handle exception @mike-hunhoff
  - check for software breakpoints @mike-hunhoff
  - check for trap flag exception @mike-hunhoff
  - check for unexpected memory writes @mike-hunhoff
  - check process job object @mike-hunhoff
  - reference anti-VM strings targeting Parallels @mike-hunhoff
  - reference anti-VM strings targeting Qemu @mike-hunhoff
  - reference anti-VM strings targeting VirtualBox @mike-hunhoff
  - reference anti-VM strings targeting VirtualPC @mike-hunhoff
  - reference anti-VM strings targeting VMWare @mike-hunhoff
  - reference anti-VM strings targeting Xen @mike-hunhoff
  - reference analysis tools strings @mike-hunhoff
  - reference WMI statements @mike-hunhoff
  - get number of processor cores @mike-hunhoff
  - get number of processors @mike-hunhoff
  - enumerate disk properties @mike-hunhoff
  - get disk size @mike-hunhoff
  - get process heap flags @mike-hunhoff
  - get process heap force flags @mike-hunhoff
  - get Explorer PID @mike-hunhoff
  - delay execution @mike-hunhoff
  - check for process debug object @mike-hunhoff
  - check license value @mike-hunhoff
  - check ProcessDebugFlags @mike-hunhoff
  - check ProcessDebugPort @mike-hunhoff
  - check SystemKernelDebuggerInformation @mike-hunhoff
  - check thread yield allowed @mike-hunhoff
  - enumerate system firmware tables @mike-hunhoff
  - get system firmware table @mike-hunhoff
  - hide thread from debugger @mike-hunhoff

### Bug fixes

  - ida backend: extract unmapped immediate number features @mike-hunhoff
  - ida backend: fix stack cookie check #257 @mike-hunhoff
  - viv backend: better extract gs segment access @williballenthin
  - core: enable counting of string features #241 @D4nch3n @williballenthin
  - core: enable descriptions on feature with arch flavors @mike-hunhoff
  - core: update git links for non-SSH access #259 @recvfrom

### Changes

  - ida plugin: better default display showing first level nesting @winniepe
  - remove unused `characteristic(switch)` feature @ana06
  - prepare testing infrastructure for multiple backends/py3 @williballenthin
  - ci: zip build artifacts @ana06
  - ci: build all supported python versions @ana06
  - code style and formatting @mr-tz

### Raw diffs

  - [capa v1.1.0...v1.2.0](https://github.com/mandiant/capa/compare/v1.1.0...v1.2.0)
  - [capa-rules v1.1.0...v1.2.0](https://github.com/mandiant/capa-rules/compare/v1.1.0...v1.2.0)

## v1.1.0 (2020-08-05)

This release brings new rule format updates, such as adding `offset/x32` and negative offsets,
fixes some bugs identified by the community, and 28 (!) new rules.
We received contributions from eight reverse engineers, including four new ones:

  - @re-fox
  - @psifertex
  - @bitsofbinary
  - @threathive
  
Download a standalone binary below and checkout the readme [here on GitHub](https://github.com/mandiant/capa/). Report issues on our [issue tracker](https://github.com/mandiant/capa/issues) and contribute new rules at [capa-rules](https://github.com/mandiant/capa-rules/).
  
### New features

  - import: add Binary Ninja import script #205 #207 @psifertex
  - rules: offsets can be negative #197 #208 @williballenthin
  - rules: enable descriptions for statement nodes #194 #209 @Ana06
  - rules: add arch flavors to number and offset features #210 #216 @williballenthin
  - render: show SHA1/SHA256 in default report #164 @threathive
  - tests: add tests for IDA Pro backend #202 @williballenthin
  
### New rules

  - check for unmoving mouse cursor @BitsOfBinary
  - check mutex and exit @re-fox
  - parse credit card information @re-fox
  - read ini file @re-fox
  - validate credit card number with luhn algorithm @re-fox
  - change the wallpaper @re-fox
  - acquire debug privileges @williballenthin
  - import public key @williballenthin
  - terminate process by name @williballenthin
  - encrypt data using DES @re-fox
  - encrypt data using DES via WinAPI @re-fox
  - hash data using sha1 via x86 extensions @re-fox
  - hash data using sha256 via x86 extensions @re-fox
  - capture network configuration via ipconfig @re-fox
  - hash data via WinCrypt @mike-hunhoff
  - get file attributes @mike-hunhoff
  - allocate thread local storage @mike-hunhoff
  - get thread local storage value @mike-hunhoff
  - set thread local storage @mike-hunhoff
  - get session integrity level @mike-hunhoff
  - add file to cabinet file @mike-hunhoff
  - flush cabinet file @mike-hunhoff
  - open cabinet file @mike-hunhoff
  - gather firefox profile information @re-fox
  - encrypt data using skipjack @re-fox
  - encrypt data using camellia @re-fox
  - hash data using tiger @re-fox
  - encrypt data using blowfish @re-fox
  - encrypt data using twofish @re-fox

### Bug fixes

  - linter: fix exception when examples is `None` @Ana06
  - linter: fix suggested recommendations via templating @williballenthin
  - render: fix exception when rendering counts @williballenthin
  - render: fix render of negative offsets @williballenthin
  - extractor: fix segmentation violation from vivisect @williballenthin
  - main: fix crash when .viv cannot be saved #168 @secshoggoth @williballenthin
  - main: fix shellcode .viv save path @williballenthin

### Changes

  - doc: explain how to bypass gatekeeper on macOS @psifertex
  - doc: explain supported linux distributions @Ana06
  - doc: explain submodule update with --init @psifertex
  - main: improve program help output @mr-tz
  - main: disable progress when run in quiet mode @mr-tz
  - main: assert supported IDA versions @mr-tz
  - extractor: better identify nested pointers to strings @williballenthin
  - setup: specify vivisect download url @Ana06
  - setup: pin vivisect version @williballenthin
  - setup: bump vivisect dependency version @williballenthin
  - setup: set Python project name to `flare-capa` @williballenthin
  - ci: run tests and linter via GitHub Actions @Ana06
  - hooks: run style checkers and hide stashed output @Ana06
  - linter: ignore period in rule filename @williballenthin
  - linter: warn on nursery rule with no changes needed @williballenthin

### Raw diffs

  - [capa v1.0.0...v1.1.0](https://github.com/mandiant/capa/compare/v1.0.0...v1.1.0)
  - [capa-rules v1.0.0...v1.1.0](https://github.com/mandiant/capa-rules/compare/v1.0.0...v1.1.0)<|MERGE_RESOLUTION|>--- conflicted
+++ resolved
@@ -8,12 +8,8 @@
 
 - webui: explore capa analysis results in a web-based UI online and offline #2224 @s-ff
 - support analyzing DRAKVUF traces #2143 @yelhamer
-<<<<<<< HEAD
 - dynamic: add support for VMRay dynamic sandbox traces #2208 @mike-hunhoff @r-sm2024 @mr-tz
-=======
 - IDA extractor: extract names from dynamically resolved APIs stored in renamed global variables #2201 @Ana06
-
->>>>>>> 6b4591de
 
 ### Breaking Changes
 

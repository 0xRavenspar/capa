# Change Log

## master (unreleased)

The first Python 3 ONLY capa version.
It includes many new rules, including all new techniques introduced in MITRE ATT&CK v9.

### New Features

- main: use FLIRT signatures to identify and ignore library code #446 @williballenthin
- explorer: IDA 7.6 support #497 @williballenthin
- scripts: capa2yara.py convert capa rules to YARA rules #561 @ruppde
- rule: add file-scope feature (`function-name`) for recognized library functions #567 @williballenthin
- main: auto detect shellcode based on file extension #516 @mr-tz
- main: more detailed progress bar output when matching functions #562 @mr-tz
- main: detect file limitations without doing code analysis for better performance #583 @williballenthin

### New Rules (77)

- anti-analysis/packer/amber/packed-with-amber @gormaniac
- collection/file-managers/gather-3d-ftp-information @re-fox
- collection/file-managers/gather-alftp-information @re-fox
- collection/file-managers/gather-bitkinex-information @re-fox
- collection/file-managers/gather-blazeftp-information @re-fox
- collection/file-managers/gather-bulletproof-ftp-information @re-fox
- collection/file-managers/gather-classicftp-information @re-fox
- collection/file-managers/gather-coreftp-information @re-fox
- collection/file-managers/gather-cuteftp-information @re-fox
- collection/file-managers/gather-cyberduck-information @re-fox
- collection/file-managers/gather-direct-ftp-information @re-fox
- collection/file-managers/gather-directory-opus-information @re-fox
- collection/file-managers/gather-expandrive-information @re-fox
- collection/file-managers/gather-faststone-browser-information @re-fox
- collection/file-managers/gather-fasttrack-ftp-information @re-fox
- collection/file-managers/gather-ffftp-information @re-fox
- collection/file-managers/gather-filezilla-information @re-fox
- collection/file-managers/gather-flashfxp-information @re-fox
- collection/file-managers/gather-fling-ftp-information @re-fox
- collection/file-managers/gather-freshftp-information @re-fox
- collection/file-managers/gather-frigate3-information @re-fox
- collection/file-managers/gather-ftp-commander-information @re-fox
- collection/file-managers/gather-ftp-explorer-information @re-fox
- collection/file-managers/gather-ftp-voyager-information @re-fox
- collection/file-managers/gather-ftpgetter-information @re-fox
- collection/file-managers/gather-ftpinfo-information @re-fox
- collection/file-managers/gather-ftpnow-information @re-fox
- collection/file-managers/gather-ftprush-information @re-fox
- collection/file-managers/gather-ftpshell-information @re-fox
- collection/file-managers/gather-global-downloader-information @re-fox
- collection/file-managers/gather-goftp-information @re-fox
- collection/file-managers/gather-leapftp-information @re-fox
- collection/file-managers/gather-netdrive-information @re-fox
- collection/file-managers/gather-nexusfile-information @re-fox
- collection/file-managers/gather-nova-ftp-information @re-fox
- collection/file-managers/gather-robo-ftp-information @re-fox
- collection/file-managers/gather-securefx-information @re-fox
- collection/file-managers/gather-smart-ftp-information @re-fox
- collection/file-managers/gather-softx-ftp-information @re-fox
- collection/file-managers/gather-southriver-webdrive-information @re-fox
- collection/file-managers/gather-staff-ftp-information @re-fox
- collection/file-managers/gather-total-commander-information @re-fox
- collection/file-managers/gather-turbo-ftp-information @re-fox
- collection/file-managers/gather-ultrafxp-information @re-fox
- collection/file-managers/gather-winscp-information @re-fox
- collection/file-managers/gather-winzip-information @re-fox
- collection/file-managers/gather-wise-ftp-information @re-fox
- collection/file-managers/gather-ws-ftp-information @re-fox
- collection/file-managers/gather-xftp-information @re-fox
- data-manipulation/compression/decompress-data-using-aplib @r3c0nst @mr-tz
- host-interaction/bootloader/disable-code-signing @williballenthin
- host-interaction/bootloader/manipulate-boot-configuration @williballenthin
- host-interaction/driver/disable-driver-code-integrity @williballenthin
- host-interaction/file-system/bypass-mark-of-the-web @williballenthin
- host-interaction/network/domain/get-domain-information @recvfrom
- host-interaction/session/get-logon-sessions @recvfrom
- linking/runtime-linking/resolve-function-by-fin8-fasthash @r3c0nst @mr-tz
- nursery/build-docker-image @williballenthin
- nursery/create-container @williballenthin
- nursery/encrypt-data-using-fakem-cipher @mike-hunhoff
- nursery/list-containers @williballenthin
- nursery/run-in-container @williballenthin
- persistence/registry/appinitdlls/disable-appinit_dlls-code-signature-enforcement @williballenthin
- collection/password-manager/steal-keepass-passwords-using-keefarce @Ana06
- host-interaction/network/connectivity/check-internet-connectivity-via-wininet matthew.williams@fireeye.com michael.hunhoff@fireeye.com
- nursery/create-bits-job @mr-tz
- nursery/execute-syscall-instruction @kulinacs @mr-tz
- nursery/connect-to-wmi-namespace-via-wbemlocator michael.hunhoff@fireeye.com
- anti-analysis/obfuscation/obfuscated-with-callobfuscator johnk3r
- executable/installer/inno-setup/packaged-as-an-inno-setup-installer awillia2@cisco.com
- data-manipulation/hashing/djb2/hash-data-using-djb2 awillia2@cisco.com
- data-manipulation/encoding/base64/decode-data-using-base64-via-dword-translation-table gilbert.elliot@fireeye.com
- nursery/list-tcp-connections-and-listeners michael.hunhoff@fireeye.com
- nursery/list-udp-connections-and-listeners michael.hunhoff@fireeye.com
- nursery/log-keystrokes-via-raw-input-data michael.hunhoff@fireeye.com
- nursery/register-http-server-url michael.hunhoff@fireeye.com
-

### Bug Fixes

- build: use Python 3.8 for PyInstaller to support consistently running across multiple operating systems including Windows 7 #505 @mr-tz

### Changes

- py3: drop Python 2 support #480 @Ana06
- deps: bump ruamel yaml parser to 0.17.4 #519 @williballenthin
- explorer: explain how to install IDA 7.6 patch to enable the plugin #528 @williballenthin
- explorer: document IDA 7.6sp1 as alternative to the patch #536 @Ana06
- rules: update ATT&CK and MBC mappings https://github.com/fireeye/capa-rules/pull/317 @williballenthin
- tests: update test cases and caching #545 @mr-tz
- show-features: don't show features from library functions #569 @williballenthin
- linter: summarize results at the end #571 @williballenthin
- meta: added `library_functions` field, `feature_counts.functions` does not include library functions any more #562 @mr-tz
- linter: check for `or` with always true child statement, e.g. `optional`, colors #348 @mr-tz
- json: breaking change in results document; now contains parsed MBC fields instead of canonical representation #526 @mr-tz
<<<<<<< HEAD
- main: implement file limitations via rules not code #390 @williballenthin
=======
- json: breaking change: record all matching strings for regex #159 @williballenthin
>>>>>>> 9968d16f

### Development

- ci: add capa release link to capa-rules tag #517 @Ana06
- ci, changelog: update `New Rules` section in CHANGELOG automatically https://github.com/fireeye/capa-rules/pull/374 #549 @Ana06
- ci, changelog: support multiple author in sync GH https://github.com/fireeye/capa-rules/pull/378 @Ana06
- ci, lint: check statements for single child statements #563 @mr-tz
- ci: reject PRs without CHANGELOG update to ensure CHANGELOG is kept up-to-date. #584 @Ana06

### Raw diffs

<!-- The diff uses v1.6.1 because master doesn't include v1.6.2 -->
- [capa v1.6.1...master](https://github.com/fireeye/capa/compare/v1.6.1...master)
- [capa-rules v1.6.1...master](https://github.com/fireeye/capa-rules/compare/v1.6.1...master)


## v1.6.3 (2021-04-29)

This release adds IDA 7.6 support to capa.

### Changes

- IDA 7.6 support @williballenthin @Ana06

### Raw diffs

  - [capa v1.6.2...v1.6.3](https://github.com/fireeye/capa/compare/v1.6.2...v1.6.3)


## v1.6.2 (2021-04-13)

This release backports a fix to capa 1.6: The Windows binary was built with Python 3.9 which doesn't support Windows 7.

### Bug Fixes

- build: use Python 3.8 for PyInstaller to support consistently running across multiple operating systems including Windows 7 @mr-tz @Ana06

### Raw diffs

  - [capa v1.6.1...v1.6.2](https://github.com/fireeye/capa/compare/v1.6.1...v1.6.2)


## v1.6.1 (2021-04-07)

This release includes several bug fixes, such as a vivisect issue that prevented capa from working on Windows with Python 3. It also adds 17 new rules and a bunch of improvements in the rules and IDA rule generator. We appreciate everyone who opened issues, provided feedback, and contributed code and rules.

### Upcoming changes

**This is the very last capa release that supports Python 2.** The next release will be v2.0 and will have breaking changes, including the removal of Python 2 support.

### New features

- explorer: add support for multi-line tab and SHIFT + Tab #474 @mike-hunhoff

![multi-line tab in rule generator](doc/img/changelog/tab.gif)

### New Rules (17)

- encrypt data using RC4 with custom key via WinAPI @MalwareMechanic
- encrypt data using Curve25519 @dandonov
- packaged as an IExpress self-extracting archive @recvfrom
- create registry key via offline registry library @johnk3r
- open registry key via offline registry library @johnk3r
- query registry key via offline registry library @johnk3r
- set registry key via offline registry library @johnk3r
- delete registry key via offline registry library @johnk3r
- enumerate PE sections @Ana06
- inject DLL reflectively @Ana06
- inspect section memory permissions @Ana06
- parse PE exports @Ana06
- rebuild import table @Ana06
- compare security identifiers @mike-hunhoff
- get user security identifier @mike-hunhoff
- listen for remote procedure calls @mike-hunhoff
- query remote server for available data @mike-hunhoff

### Bug Fixes

- vivisect: update to v1.0.1 which includes bug fix for #459 (capa failed in Windows with Python 3 and vivisect) #512 @williballenthin
- explorer: fix initialize rules directory #464 @mike-hunhoff
- explorer: support subscope rules #493 @mike-hunhoff
- explorer: add checks to validate matched data when searching #500 @mike-hunhoff
- features, explorer: add support for string features with special characters e.g. '\n' #468 @mike-hunhoff

### Changes

- vivisect: raises `IncompatibleVivVersion` instead of `UnicodeDecodeError` when using incompatible Python 2 `.viv` files with Python3 #479 @Ana06
- explorer: improve settings modification #465 @mike-hunhoff
- rules: improvements @mr-tz, @re-fox, @mike-hunhoff
- rules, lint: enforce string with double quotes formatting in rules #468 @mike-hunhoff
- lint: ensure LF end of line #485 #486 @mr-tz
- setup: pin dependencies #513 #504 @Ana06 @mr-tz

### Development

- ci: test on Windows, Ubuntu, macOS across Python versions #470 @mr-tz @Ana06
- ci: pin OS versions #491 @williballenthin
- ci: tag capa-rules on release #476 @Ana06
- doc: document release process #476 @Ana06
- doc: Improve README badges #477 #478 @ana06 @mr-tz
- doc: update capa explorer documentation #503 @mike-hunhoff
- doc: add PR template #495 @mr-tz
- changelog: document incompatibility of viv files #475 @Ana06
- rule loading: ignore files starting with .git #492 @mr-tz

### Raw diffs

  - [capa v1.6.0...v1.6.1](https://github.com/fireeye/capa/compare/v1.6.0...v1.6.1)
  - [capa-rules v1.6.0...v1.6.1](https://github.com/fireeye/capa-rules/compare/v1.6.0...v1.6.1)


## v1.6.0 (2021-03-09)

This release adds the capa explorer rule generator plugin for IDA Pro, vivisect support for Python 3 and 12 new rules. We appreciate everyone who opened issues, provided feedback, and contributed code and rules. Thank you also to the vivisect development team (@rakuy0, @atlas0fd00m) for the Python 3 support (`vivisect==1.0.0`) and the fixes for Python 2 (`vivisect==0.2.1`).

### Rule Generator IDA Plugin

The capa explorer IDA plugin now helps you quickly build new capa rules using features extracted directly from your IDA database. Without leaving the plugin interface you can use the features extracted by capa explorer to develop and test new rules and save your work directly to your capa rules directory. To get started select the new `Rule Generator` tab, navigate to a function in the IDA `Disassembly` view, and click `Analyze`. For more information check out the capa explorer [readme](https://github.com/fireeye/capa/blob/master/capa/ida/plugin/README.md).

![](doc/img/rulegen_expanded.png)

### Python 2/3 vivisect workspace compatibility

This version of capa adds Python 3 support in vivisect. Note that `.viv` files (generated by vivisect) are not compatible between Python 2 and Python 3. When updating to Python 3 you need to delete all the `.viv` files for capa to work.

If you get the following error (or a similar one), you most likely need to delete `.viv` files:
```
UnicodeDecodeError: 'ascii' codec can't decode byte 0x90 in position 2: ordinal not in range(128)
```

### Upcoming changes

**This is the last capa release that supports Python 2.** The next release will be v2.0 and will have breaking changes, including the removal of Python 2 support.

If you have workflows that rely on the Python 2 version and need future maintenance, please reach out. We may be able to supply limited backports of key fixes and features.

### New features

- explorer: Add capa explorer rule generator plugin for IDA Pro. Now capa explorer helps you build new capa rules!  #426, #438, #439 @mike-hunhoff
- python: Python 3 support in vivisect #421 @Ana06
- main: Add backend option in Python 3 to select the backend to be used (either SMDA or vivisect) #421 @Ana06
- python: Python 3 support in IDA #429, #437 @mike-hunhoff
- ci: test pyinstaller CI #452 @williballenthin
- scripts: enable multiple backends in `show-features.py` #429 @mike-hunhoff
- scripts: add `scripts/vivisect-py2-vs-py3.sh`  to compare vivisect Python 2 vs 3 (can easily be modified to test run times and compare different versions) #421 @Ana06

### New Rules (12)

- patch process command line @re-fox @williballenthin (graduated from nursery)
- compiled with dmd @re-fox
- compiled with exe4j @johnk3r
- compiled from Visual Basic @williballenthin
- capture screenshot in Go @TcM1911
- compiled with Nim @mike-hunhoff
- linked against Go process enumeration library @TcM1911
- linked against Go registry library @TcM1911
- linked against Go WMI library @TcM1911
- linked against Go static asset library @TcM1911
- inspect load icon resource @mike-hunhoff
- linked against XZip @mr-tz

### Bug Fixes

- ida: check for unmapped addresses when resolving data references #436 @mike-hunhoff

### Changes

- setup: vivisect v1.0.0 is the default backend for Python3 (it was SMDA before) #421 @Ana06
- setup: bump vivisect to 0.2.1 #454 @mr-tz
- linter: adding ntoskrnl, ntdll overlap lint #428 @mike-hunhoff
- ci: use py3.9 and pyinstaller 4.2 to build standalone binaries #452 @williballenthin
- scripts: remove old migration script #450 @williballenthin

### Development

- main: factor out common cli argument handling #450 @williballenthin

### Raw diffs

  - [capa v1.5.1...v1.6.0](https://github.com/fireeye/capa/compare/v1.5.1...v1.6.0)
  - [capa-rules v1.5.1...v1.6.0](https://github.com/fireeye/capa-rules/compare/v1.5.1...v1.6.0)


## v1.5.1 (2021-02-09)

This release fixes the version number that we forgot to update for v1.5.0 (therefore, v1.5.0 was not published to pypi). It also includes 1 new rule and some rule improvements.

### New Rules (1)

- encrypt data using vest @re-fox

### Raw diffs

  - [capa v1.5.0...v1.5.1](https://github.com/fireeye/capa/compare/v1.5.1...v1.6.0)
  - [capa-rules v1.5.0...v1.5.1](https://github.com/fireeye/capa-rules/compare/v1.5.1...v1.6.0)


## v1.5.0 (2021-02-05)

This release brings support for running capa under Python 3 via [SMDA](https://github.com/danielplohmann/smda), more thorough CI testing and linting, better extraction of strings and byte features, and 50 (!) new rules. We appreciate everyone who opened issues, provided feedback, and contributed code and rules. A special shout out to the following new project contributors:

  - @johnk3r
  - @doomedraven
  - @stvemillertime
  - @itreallynick
  - @0x534a
  
@dzbeck also added [Malware Behavior Catalog](https://github.com/MBCProject/mbc-markdown) (MBC) and ATT&CK mappings for many rules.

Download a standalone binary below and checkout the readme [here on GitHub](https://github.com/fireeye/capa/). Report issues on our [issue tracker](https://github.com/fireeye/capa/issues) and contribute new rules at [capa-rules](https://github.com/fireeye/capa-rules/).


### New Features

  - py3 support via SMDA #355 @danielplohmann @jcrussell
  - scripts: example of using capa as a library #372, #380 @doomedraven
  - ci: enable dependabot #373 @mr-tz
  - ci: lint rules @mr-tz
  - ci: lint rule format #401 @mr-tz
  - freeze: add base address #391 @mr-tz
  - json: meta: add base address #412 @mr-tz

### New Rules (50)

  - 64-bit execution via heavens gate @recvfrom
  - contain anti-disasm techniques @mr-tz
  - check for microsoft office emulation @re-fox
  - check for windows sandbox via device @re-fox
  - check for windows sandbox via dns suffix @re-fox
  - check for windows sandbox via genuine state @re-fox
  - check for windows sandbox via process name @re-fox
  - check for windows sandbox via registry @re-fox
  - capture microphone audio @re-fox
  - capture public ip @re-fox
  - get domain trust relationships @johnk3r
  - check HTTP status code @mr-tz
  - compiled with perl2exe @re-fox
  - compiled with ps2exe @re-fox
  - compiled with pyarmor @stvemillertime, @itreallynick
  - validate payment card number using luhn algorithm @re-fox
  - hash data using fnv @re-fox @mr-tz
  - generate random numbers via WinAPI @mike-hunhoff @johnk3r
  - enumerate files recursively @re-fox
  - get file system object information @mike-hunhoff
  - read virtual disk @re-fox
  - register minifilter driver @mike-hunhoff
  - start minifilter driver @mike-hunhoff
  - enumerate gui resources @johnk3r
  - simulate CTRL ALT DEL @mike-hunhoff
  - hijack thread execution @0x534a
  - inject dll @0x534a
  - inject pe @0x534a
  - create or open registry key @mike-hunhoff
  - delete registry value @mike-hunhoff
  - query or enumerate registry key @mike-hunhoff
  - query or enumerate registry value @mike-hunhoff
  - resume thread @0x534a
  - suspend thread @0x534a
  - allocate memory @0x534a
  - allocate RW memory @0x534a
  - contain pusha popa sequence @mr-tz
  - create or open file @mike-hunhoff
  - open process @0x534a
  - open thread @0x534a
  - get kernel32 base address @mr-tz
  - get ntdll base address @mr-tz
  - encrypt or decrypt data via BCrypt @mike-hunhoff
  - generate random numbers using the Delphi LCG @williballenthin
  - hash data via BCrypt @mike-hunhoff
  - migrate process to active window station @williballenthin
  - patch process command line @williballenthin
  - resolve function by hash @williballenthin
  - persist via Winlogon Helper DLL registry key @0x534a
  - schedule task via command line @0x534a

### Bug Fixes

  - doc: pyinstaller build process @mr-tz
  - ida: better bytes extraction #409 @mike-hunhoff
  - viv: better unicode string extraction #364 @mike-hunhoff
  - viv: better unicode string extraction #378 @mr-tz
  - viv: more xor instructions #379 @mr-tz
  - viv: decrease logging verbosity #381 @mr-tz
  - rules: fix api description syntax #403 @mike-hunhoff
  - main: disable progress background thread #410 @mike-hunhoff
  
### Changes

  - rules: return lib rules for scopes #398 @mr-tz
  
### Raw diffs

  - [capa v1.4.1...v1.5.0](https://github.com/fireeye/capa/compare/v1.4.1...v1.5.0)
  - [capa-rules v1.4.0...v1.5.0](https://github.com/fireeye/capa-rules/compare/v1.4.0...v1.5.0)

## v1.4.1 (2020-10-23)

This release fixes an issue building capa on our CI server, which prevented us from building standalone binaries for v1.4.1.

### Bug Fixes

  - install VC dependencies for Python 2.7 during Windows build
  
### Raw diffs

  - [capa v1.4.0...v1.4.1](https://github.com/fireeye/capa/compare/v1.4.0...v1.4.1)
  - [capa-rules v1.4.0...v1.4.1](https://github.com/fireeye/capa-rules/compare/v1.4.0...v1.4.1)  

## v1.4.0 (2020-10-23)

This capa release includes changes to the rule parsing, enhanced feature extraction, various bug fixes, and improved capa scripts. Everyone should benefit from the improved functionality and performance. The community helped to add 69 new rules. We appreciate everyone who opened issues, provided feedback, and contributed code and rules. A special shout out to the following new project contributors:

  - @mwilliams31
  - @yt0ng

@dzbeck added [Malware Behavior Catalog](https://github.com/MBCProject/mbc-markdown) (MBC) and ATT&CK mappings for 86 rules.

Download a standalone binary below and checkout the readme [here on GitHub](https://github.com/fireeye/capa/). Report issues on our [issue tracker](https://github.com/fireeye/capa/issues) and contribute new rules at [capa-rules](https://github.com/fireeye/capa-rules/).

### New features

  - script that demonstrates bulk processing @williballenthin #307
  - main: render MBC table @mr-tz #332
  - ida backend: improve detection of APIs called via two or more chained thunks @mike-hunhoff #340
  - viv backend: improve detection of APIs called via two or more chained thunks @mr-tz #341
  - features: extract APIs called via jmp instruction @mr-tz #337

### New rules

  - clear the Windows event log @mike-hunhoff
  - crash the Windows event logging service @mike-hunhoff
  - packed with kkrunchy @re-fox
  - packed with nspack @re-fox
  - packed with pebundle @re-fox
  - packed with pelocknt @re-fox
  - packed with peshield @re-fox
  - packed with petite @re-fox
  - packed with rlpack @re-fox
  - packed with upack @re-fox
  - packed with y0da crypter @re-fox
  - compiled with rust @re-fox
  - compute adler32 checksum @mwilliams31
  - encrypt-data-using-hc-128 @recvfrom
  - manipulate console @williballenthin
  - references logon banner @re-fox
  - terminate process via fastfail @re-fox
  - delete volume shadow copies @mr-tz
  - authenticate HMAC @mr-tz
  - compiled from EPL @williballenthin
  - compiled with Go @williballenthin
  - create Restart Manager session @mike-hunhoff
  - decode data using Base64 via WinAPI @mike-hunhoff
  - empty recycle bin quietly @mwilliams31
  - enumerate network shares @mike-hunhoff
  - hook routines via microsoft detours @williballenthin
  - hooked by API Override @williballenthin
  - impersonate user @mike-hunhoff
  - the @williballenthin packer detection package, thanks to Hexacorn for the data, see https://www.hexacorn.com/blog/2016/12/15/pe-section-names-re-visited/
    - packed with CCG
    - packed with Crunch
    - packed with Dragon Armor
    - packed with enigma
    - packed with Epack
    - packed with MaskPE
    - packed with MEW
    - packed with Mpress
    - packed with Neolite
    - packed with PECompact
    - packed with Pepack
    - packed with Perplex
    - packed with ProCrypt
    - packed with RPCrypt
    - packed with SeauSFX
    - packed with Shrinker
    - packed with Simple Pack
    - packed with StarForce
    - packed with SVKP
    - packed with Themida
    - packed with TSULoader
    - packed with VProtect
    - packed with WWPACK
    - rebuilt by ImpRec
    - packaged as a Pintool
    - packaged as a CreateInstall installer
    - packaged as a WinZip self-extracting archive
  - reference 114DNS DNS server @williballenthin
  - reference AliDNS DNS server @williballenthin
  - reference Cloudflare DNS server @williballenthin
  - reference Comodo Secure DNS server @williballenthin
  - reference Google Public DNS server @williballenthin
  - reference Hurricane Electric DNS server @williballenthin
  - reference kornet DNS server @williballenthin
  - reference L3 DNS server @williballenthin
  - reference OpenDNS DNS server @williballenthin
  - reference Quad9 DNS server @williballenthin
  - reference Verisign DNS server @williballenthin
  - run as service @mike-hunhoff
  - schedule task via ITaskService @mike-hunhoff
  - references DNS over HTTPS endpoints @yt0ng

### Bug fixes

  - ida plugin: fix tree-view exception @mike-hunhoff #315
  - ida plugin: fix feature count @mike-hunhoff
  - main: fix reported total rule count @williballenthin #325
  - features: fix handling of API names with multiple periods @mike-hunhoff #329
  - ida backend: find all byte sequences instead of only first @mike-hunhoff #335
  - features: display 0 value @mr-tz #338
  - ida backend: extract ordinal and name imports @mr-tz #343
  - show-features: improvements and support within IDA @mr-tz #342
  - main: sanity check MBC rendering @williballenthin
  - main: handle sample path that contains non-ASCII characters @mr-tz #328

### Changes

  - rules: use yaml.CLoader for better performance @williballenthin #306
  - rules: parse descriptions for statements @mr-tz #312

### Raw diffs

  - [capa v1.3.0...v1.4.0](https://github.com/fireeye/capa/compare/v1.3.0...v1.4.0)
  - [capa-rules v1.3.0...v1.4.0](https://github.com/fireeye/capa-rules/compare/v1.3.0...v1.4.0)

## v1.3.0 (2020-09-14)

This release brings newly updated mappings to the [Malware Behavior Catalog version 2.0](https://github.com/MBCProject/mbc-markdown), many enhancements to the IDA Pro plugin, [flare-capa on PyPI](https://pypi.org/project/flare-capa/), a bunch of bug fixes to improve feature extraction, and four new rules. We received contributions from ten reverse engineers, including seven new ones:

  - @dzbeck
  - @recvfrom
  - @toomanybananas
  - @cclauss 
  - @adamprescott91 
  - @weslambert
  - @stevemk14ebr 
  
Download a standalone binary below and checkout the readme [here on GitHub](https://github.com/fireeye/capa/). Report issues on our [issue tracker](https://github.com/fireeye/capa/issues) and contribute new rules at [capa-rules](https://github.com/fireeye/capa-rules/).

### Key changes to IDA Plugin

The IDA Pro integration is now distributed as a real plugin, instead of a script. This enables a few things:

  - keyboard shortcuts and file menu integration
  - updates distributed PyPI/`pip install --upgrade` without touching your `%IDADIR%`
  - generally doing thing the "right way"

How to get this new version? Its easy: download [capa_explorer.py](https://raw.githubusercontent.com/fireeye/capa/master/capa/ida/plugin/capa_explorer.py) to your IDA plugins directory and update your capa installation (incidentally, this is a good opportunity to migrate to `pip install flare-capa` instead of git checkouts). Now you should see the plugin listed in the `Edit > Plugins > FLARE capa explorer` menu in IDA. 

Please refer to the plugin [readme](https://github.com/fireeye/capa/blob/master/capa/ida/plugin/README.md) for additional information on installing and using the IDA Pro plugin.

Please open an issue in this repository if you notice anything weird.
 
### New features

  - ida plugin: now a real plugin, not a script @mike-hunhoff 
  - core: distributed via PyPI as [flare-capa](https://pypi.org/project/flare-capa/) @williballenthin 
  - features: enable automatic A/W handling for imports @williballenthin @Ana06 #246 
  - ida plugin: persist rules directory setting via [ida-settings](https://github.com/williballenthin/ida-settings) @williballenthin #268
  - ida plugin: add search bar to results view @williballenthin #285
  - ida plugin: add `Analyze` and `Reset` buttons to tree view @mike-hunhoff #304
  - ida plugin: add status label to tree view @mike-hunhoff
  - ida plugin: add progress indicator @mike-hunhoff, @mr-tz

### New rules

  - compiled with py2exe @re-fox
  - resolve path using msvcrt @re-fox 
  - decompress data using QuickLZ @edeca
  - encrypt data using sosemanuk @recvfrom 

### Bug fixes

  - rule: reduce FP in DNS resolution @toomanybananas
  - engine: report correct strings matched via regex @williballenthin #262 
  - formatter: correctly format descriptions in two-line syntax @williballenthin @recvfrom #263 
  - viv: better extract offsets from SibOper operands @williballenthin @edeca #276 
  - import-to-ida: fix import error @cclauss 
  - viv: don't write settings to ~/.viv/viv.json @williballenthin @rakuy0 @weslambert #244
  - ida plugin: remove dependency loop that resulted in unnecessary overhead @mike-hunhoff #303
  - ida plugin: correctly highlight regex matches in IDA Disassembly view @mike-hunhoff #305
  - ida plugin: better handle rule directory prompt and failure case @stevemk14ebr @mike-hunhoff #309

### Changes

  - rules: update meta mapping to MBC 2.0! @dzbeck
  - render: don't display rules that are also matched by other rules @williballenthin @Ana06 #224
  - ida plugin: simplify tabs, removing summary and adding detail to results view @williballenthin #286
  - ida plugin: analysis is no longer automatically started when plugin is first opened @mike-hunhoff #304
  - ida plugin: user must manually select a capa rules directory before analysis can be performed @mike-hunhoff
  - ida plugin: user interface controls are disabled until analysis is performed @mike-hunhoff #304

### Raw diffs

  - [capa v1.2.0...v1.3.0](https://github.com/fireeye/capa/compare/v1.2.0...v1.3.0)
  - [capa-rules v1.2.0...v1.3.0](https://github.com/fireeye/capa-rules/compare/v1.2.0...v1.3.0)

## v1.2.0 (2020-08-31)

This release brings UI enhancements, especially for the IDA Pro plugin, 
investment towards py3 support,
fixes some bugs identified by the community, 
and 46 (!) new rules.
We received contributions from ten reverse engineers, including five new ones:

  - @agithubuserlol
  - @recvfrom
  - @D4nch3n
  - @edeca
  - @winniepe 
  
Download a standalone binary below and checkout the readme [here on GitHub](https://github.com/fireeye/capa/).
Report issues on our [issue tracker](https://github.com/fireeye/capa/issues)
and contribute new rules at [capa-rules](https://github.com/fireeye/capa-rules/).
 
### New features

  - ida plugin: display arch flavors @mike-hunhoff
  - ida plugin: display block descriptions @mike-hunhoff
  - ida backend: extract features from nested pointers @mike-hunhoff
  - main: show more progress output @williballenthin
  - core: pin dependency versions #258 @recvfrom

### New rules
  - bypass UAC via AppInfo ALPC @agithubuserlol
  - bypass UAC via token manipulation @agithubuserlol
  - check for sandbox and av modules @re-fox
  - check for sandbox username @re-fox
  - check if process is running under wine @re-fox
  - validate credit card number using luhn algorithm @re-fox
  - validate credit card number using luhn algorithm with no lookup table @re-fox
  - hash data using FNV @edeca @mr-tz
  - link many functions at runtime @mr-tz
  - reference public RSA key @mr-tz
  - packed with ASPack @williballenthin
  - delete internet cache @mike-hunhoff
  - enumerate internet cache @mike-hunhoff
  - send ICMP echo request @mike-hunhoff
  - check for debugger via API @mike-hunhoff
  - check for hardware breakpoints @mike-hunhoff
  - check for kernel debugger via shared user data structure @mike-hunhoff
  - check for protected handle exception @mike-hunhoff
  - check for software breakpoints @mike-hunhoff
  - check for trap flag exception @mike-hunhoff
  - check for unexpected memory writes @mike-hunhoff
  - check process job object @mike-hunhoff
  - reference anti-VM strings targeting Parallels @mike-hunhoff
  - reference anti-VM strings targeting Qemu @mike-hunhoff
  - reference anti-VM strings targeting VirtualBox @mike-hunhoff
  - reference anti-VM strings targeting VirtualPC @mike-hunhoff
  - reference anti-VM strings targeting VMWare @mike-hunhoff
  - reference anti-VM strings targeting Xen @mike-hunhoff
  - reference analysis tools strings @mike-hunhoff
  - reference WMI statements @mike-hunhoff
  - get number of processor cores @mike-hunhoff
  - get number of processors @mike-hunhoff
  - enumerate disk properties @mike-hunhoff
  - get disk size @mike-hunhoff
  - get process heap flags @mike-hunhoff
  - get process heap force flags @mike-hunhoff
  - get Explorer PID @mike-hunhoff
  - delay execution @mike-hunhoff
  - check for process debug object @mike-hunhoff
  - check license value @mike-hunhoff
  - check ProcessDebugFlags @mike-hunhoff
  - check ProcessDebugPort @mike-hunhoff
  - check SystemKernelDebuggerInformation @mike-hunhoff
  - check thread yield allowed @mike-hunhoff
  - enumerate system firmware tables @mike-hunhoff
  - get system firmware table @mike-hunhoff
  - hide thread from debugger @mike-hunhoff

### Bug fixes

  - ida backend: extract unmapped immediate number features @mike-hunhoff
  - ida backend: fix stack cookie check #257 @mike-hunhoff
  - viv backend: better extract gs segment access @williballenthin
  - core: enable counting of string features #241 @D4nch3n @williballenthin
  - core: enable descriptions on feature with arch flavors @mike-hunhoff
  - core: update git links for non-SSH access #259 @recvfrom

### Changes

  - ida plugin: better default display showing first level nesting @winniepe
  - remove unused `characteristic(switch)` feature @ana06
  - prepare testing infrastructure for multiple backends/py3 @williballenthin
  - ci: zip build artifacts @ana06
  - ci: build all supported python versions @ana06
  - code style and formatting @mr-tz

### Raw diffs

  - [capa v1.1.0...v1.2.0](https://github.com/fireeye/capa/compare/v1.1.0...v1.2.0)
  - [capa-rules v1.1.0...v1.2.0](https://github.com/fireeye/capa-rules/compare/v1.1.0...v1.2.0)

## v1.1.0 (2020-08-05)

This release brings new rule format updates, such as adding `offset/x32` and negative offsets,
fixes some bugs identified by the community, and 28 (!) new rules.
We received contributions from eight reverse engineers, including four new ones:

  - @re-fox
  - @psifertex
  - @bitsofbinary
  - @threathive
  
Download a standalone binary below and checkout the readme [here on GitHub](https://github.com/fireeye/capa/). Report issues on our [issue tracker](https://github.com/fireeye/capa/issues) and contribute new rules at [capa-rules](https://github.com/fireeye/capa-rules/).
  
### New features

  - import: add Binary Ninja import script #205 #207 @psifertex
  - rules: offsets can be negative #197 #208 @williballenthin
  - rules: enable descriptions for statement nodes #194 #209 @Ana06
  - rules: add arch flavors to number and offset features #210 #216 @williballenthin
  - render: show SHA1/SHA256 in default report #164 @threathive
  - tests: add tests for IDA Pro backend #202 @williballenthin
  
### New rules

  - check for unmoving mouse cursor @BitsOfBinary
  - check mutex and exit @re-fox
  - parse credit card information @re-fox
  - read ini file @re-fox
  - validate credit card number with luhn algorithm @re-fox
  - change the wallpaper @re-fox
  - acquire debug privileges @williballenthin
  - import public key @williballenthin
  - terminate process by name @williballenthin
  - encrypt data using DES @re-fox
  - encrypt data using DES via WinAPI @re-fox
  - hash data using sha1 via x86 extensions @re-fox
  - hash data using sha256 via x86 extensions @re-fox
  - capture network configuration via ipconfig @re-fox
  - hash data via WinCrypt @mike-hunhoff
  - get file attributes @mike-hunhoff
  - allocate thread local storage @mike-hunhoff
  - get thread local storage value @mike-hunhoff
  - set thread local storage @mike-hunhoff
  - get session integrity level @mike-hunhoff
  - add file to cabinet file @mike-hunhoff
  - flush cabinet file @mike-hunhoff
  - open cabinet file @mike-hunhoff
  - gather firefox profile information @re-fox
  - encrypt data using skipjack @re-fox
  - encrypt data using camellia @re-fox
  - hash data using tiger @re-fox
  - encrypt data using blowfish @re-fox
  - encrypt data using twofish @re-fox

### Bug fixes

  - linter: fix exception when examples is `None` @Ana06
  - linter: fix suggested recommendations via templating @williballenthin
  - render: fix exception when rendering counts @williballenthin
  - render: fix render of negative offsets @williballenthin
  - extractor: fix segmentation violation from vivisect @williballenthin
  - main: fix crash when .viv cannot be saved #168 @secshoggoth @williballenthin
  - main: fix shellcode .viv save path @williballenthin

### Changes

  - doc: explain how to bypass gatekeeper on macOS @psifertex
  - doc: explain supported linux distributions @Ana06
  - doc: explain submodule update with --init @psifertex
  - main: improve program help output @mr-tz
  - main: disable progress when run in quiet mode @mr-tz
  - main: assert supported IDA versions @mr-tz
  - extractor: better identify nested pointers to strings @williballenthin
  - setup: specify vivisect download url @Ana06
  - setup: pin vivisect version @williballenthin
  - setup: bump vivisect dependency version @williballenthin
  - setup: set Python project name to `flare-capa` @williballenthin
  - ci: run tests and linter via Github Actions @Ana06
  - hooks: run style checkers and hide stashed output @Ana06
  - linter: ignore period in rule filename @williballenthin
  - linter: warn on nursery rule with no changes needed @williballenthin

### Raw diffs

  - [capa v1.0.0...v1.1.0](https://github.com/fireeye/capa/compare/v1.0.0...v1.1.0)
  - [capa-rules v1.0.0...v1.1.0](https://github.com/fireeye/capa-rules/compare/v1.0.0...v1.1.0)<|MERGE_RESOLUTION|>--- conflicted
+++ resolved
@@ -93,7 +93,6 @@
 - nursery/list-udp-connections-and-listeners michael.hunhoff@fireeye.com
 - nursery/log-keystrokes-via-raw-input-data michael.hunhoff@fireeye.com
 - nursery/register-http-server-url michael.hunhoff@fireeye.com
--
 
 ### Bug Fixes
 
@@ -112,11 +111,8 @@
 - meta: added `library_functions` field, `feature_counts.functions` does not include library functions any more #562 @mr-tz
 - linter: check for `or` with always true child statement, e.g. `optional`, colors #348 @mr-tz
 - json: breaking change in results document; now contains parsed MBC fields instead of canonical representation #526 @mr-tz
-<<<<<<< HEAD
+- json: breaking change: record all matching strings for regex #159 @williballenthin
 - main: implement file limitations via rules not code #390 @williballenthin
-=======
-- json: breaking change: record all matching strings for regex #159 @williballenthin
->>>>>>> 9968d16f
 
 ### Development
 
